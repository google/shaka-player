# Customizing the UI


#### Configuring the layout

Once the UI is created, you can pass in configuration options that change
the look and functioning of the UI bar. For example, if you wanted to not have
a seek bar, you could add the following line to the init() function from the UI
basic usage tutorial, after creating the UI overlay:

```js
const video = document.getElementById('video');
const ui = video['ui'];
const config = {
  addSeekBar: false;
};
ui.configure(config);
```

<<<<<<< HEAD
Controls will fire a {@link shaka.ui.Controls.UIUpdatedEvent} event once the config
takes effect.
=======
Controls will fire a {@link shaka.ui.Controls.UIUpdatedEvent} event once the
config takes effect.
>>>>>>> 09895652
See the docs for {@link shaka.extern.UIConfiguration} for more information.

#### Customizing the number and order of controls

For example, let's say that all you care about for your app is rewinding and
fast-forwarding. You could add the following line to init(), right before
creating the UI overlay. This will configure UI to ONLY provide these two buttons:

```js
const config = {
  'controlPanelElements': ['rewind', 'fast_forward']
}
ui.configure(config);
```
This call will result in the controls panel having only two elements: rewind
button and fast forward button, in that order. If the reversed order is desired,
the call should be:

```js
const config = {
 'controlPanelElements': ['fast_forward', 'rewind']
}
ui.configure(config);
```

The following elements can be added to the UI bar using this configuration value:
* time_and_duration: adds an element tracking and displaying current progress of
  the presentation and the full presentation duration in the "0:10 / 1:00"
  form where "0:10" (ten seconds) is the number of seconds passed from the start of the presentation
  and "1:00" (one minute) is the presentation duration.
* play_pause: adds a button that plays/pauses the video on click.
* mute: adds a button that mutes/unmutes the video on click.
* volume: adds a volume slider.
* fullscreen: adds a button that toggles full screen mode on click.
* overflow_menu: adds a button that opens an overflow menu with additional settings
  buttons. It's content is also configurable.
* rewind: adds a button that rewinds the presentation on click; that is, it starts playing
  the presentation backwards.
* fast_forward: adds a button that fast forwards the presentation on click; that is, it
  starts playing the presentation at an increased speed
* spacer: adds a chunk of empty space between the adjacent elements.
<!-- TODO: If we add more buttons that can be put in the order this way, list them here. -->

Similarly, the 'overflowMenuButtons' configuration option can be used to control
the contents of the overflow menu.
The following buttons can be added to the overflow menu:
* captions: adds a button that controls the current text track selection (including turning it off).
  The button is visible only if the content has at least one text track.
* cast: adds a button that opens a Chromecast dialog. The button is visible only if there is
  at least one Chromecast device on the same network available for casting.
* quality: adds a button that controls enabling/disabling of abr and video resolution selection.
* language: adds a button that controls audio language selection.
* picture_in_picture: adds a button that enables/disables picture-in-picture mode on browsers
  that support it. Button is invisible on other browsers.
* loop: adds a button that controls if the currently selected video is played in a loop.
* playback_rate: adds a button that controls the playback rate selection.
<!-- TODO: If we add more buttons that can be put in the order this way, list them here. -->

Example:
```js
// Add only the cast button to the overflow menu, nothing else
const config = {
  'overflowMenuButtons' : ['cast']
}
ui.configure(config);
```

An important note: the 'overflow_menu' button needs to be part of the 'controlPanelElements'
layout for the overflow menu to be available to the user.

The presense of the seek bar and the big play button in the center of the video element can be
customized with `addSeekBar` and `addBigPlayButton` booleans in the config.

UI layout can be reconfigured at any point after it's been created.
Please note that custom layouts might need CSS adjustments to look good.

#### Changing seek bar progress colors
<!-- TODO: Is there a better way to do this? (The actual thing, not the tutorial) -->
The seek bar consists of three segments: past (already played part of the presentation),
future-buffered and future-unbuffered. The segments colors are set when the seek bar is created.
To customize the colors, change the values of `shaka.ui.Constants.SEEK_BAR_BASE_COLOR` ,
`shaka.ui.Constants.SEEK_BAR_PLAYED_COLOR`, and `shaka.ui.Constants.SEEK_BAR_BUFFERED_COLOR` in ui/controls.js


#### Creating custom elements and adding them to the UI
It's possible to add custom application-specific buttons to the UI.
Each element has to have it's own class that implements the {@linksource shaka.extern.IUIElement}
interface and register with {@linksource shaka.ui.Controls}.
All our elements use {@linksource shaka.ui.Element} as a base class. Take a look to see if it's
right for your custom buttons.

Let's say, we want to create a button that allows user to skip the currently playing video and go to
the next one.

```js
// skipButton.js

// Use shaka.ui.Element as a base class
myapp.SkipButton = class extends shaka.ui.Element {
  constructor(parent, controls) {
    super(parent, controls);

    // The actual button that will be displayed
    this.button_ = document.createElement('button');
    this.button_.textContent = 'Skip current video';
    this.parent.appendChild(this.button_);

    // Listen for clicks on the button to start the next playback
    this.eventManager.listen(this.button_, 'click', () => {
      let nextManifest = /* Your logic to pick the next video to be played */
        myapp.getNextManifest();

      // shaka.ui.Element gives us access to the player object as member of the class
      this.player.load(nextManifest);
    });
  }
};


// Factory that will create a button at run time.
myapp.SkipButton.Factory = class {
  create(rootElement, controls) {
    return new myapp.SkipButton(rootElement, controls);
  }
};

// Register our factory with the controls, so controls can create button instances.
shaka.ui.Controls.registerElement(
  /* This name will serve as a reference to the button in the UI configuration object */ 'skip',
  new myapp.SkipButton.Factory());

```

We have our button. Let's see how we can add it to the layout.
Similar to specifying the order of shaka-provided controls, we'll need to
add a line to the init() function in myapp.js

```js
// This will add three buttons to the controls panel (in that order): shaka-provided
// rewind and fast forward button and out custom skip button, referenced by the name
// we used when registering the factory with the controls.
uiConfig['controlPanelElements'] = ['rewind', 'fast_forward', 'skip'];
```
<!-- TODO: Create a doc on best a11y practices for custom buttons and link to the
  localization docs explaining how to take advantage of our localization system. -->

#### Continue the Tutorials

Next, check out {@tutorial a11y} to make your custom buttons accessible to screen readers.<|MERGE_RESOLUTION|>--- conflicted
+++ resolved
@@ -17,13 +17,8 @@
 ui.configure(config);
 ```
 
-<<<<<<< HEAD
-Controls will fire a {@link shaka.ui.Controls.UIUpdatedEvent} event once the config
-takes effect.
-=======
 Controls will fire a {@link shaka.ui.Controls.UIUpdatedEvent} event once the
 config takes effect.
->>>>>>> 09895652
 See the docs for {@link shaka.extern.UIConfiguration} for more information.
 
 #### Customizing the number and order of controls
