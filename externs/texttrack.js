--- conflicted
+++ resolved
@@ -27,19 +27,11 @@
 TextTrack.prototype.label;
 
 
-<<<<<<< HEAD
-/** @type {string} */
-TextTrackCue.prototype.positionAlign;
-
-
-/** @type {string} */
-=======
 /** @type {string} */
 TextTrackCue.prototype.positionAlign;
 
 
 /** @type {string} */
->>>>>>> b350f024
 TextTrackCue.prototype.lineAlign;
 
 
