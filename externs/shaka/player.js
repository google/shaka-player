--- conflicted
+++ resolved
@@ -193,15 +193,9 @@
  * @property {!Array.<string>} roles
  *   The roles of the track, e.g. 'main', 'caption', or 'commentary'.
  * @property {?number} videoId
-<<<<<<< HEAD
- *   (only for variant tracks) The video track id.
- * @property {?number} audioId
- *   (only for variant tracks) The audio track id.
-=======
  *   (only for variant tracks) The video stream id.
  * @property {?number} audioId
  *   (only for variant tracks) The audio stream id.
->>>>>>> 720bab45
  * @exportDoc
  */
 shakaExtern.Track;
