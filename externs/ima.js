/** @license
 * Copyright 2016 Google LLC
 * SPDX-License-Identifier: Apache-2.0
 */

/**
 * @fileoverview Externs for IMA SDK.
 * @externs
 */


/** @const */
var google = {};

/** @const */
google.ima = {};


/**
 * @implements {EventTarget}
 */
google.ima.AdsLoader = class {
  /** @param {!google.ima.AdDisplayContainer} container */
  constructor(container) {}

  contentComplete() {}

  /** @param {google.ima.AdsRequest} request */
  requestAds(request) {}

  /** @return {google.ima.ImaSdkSettings} */
  getSettings() {}

  /** @override */
  addEventListener() {}

  /** @override */
  removeEventListener() {}

  /** @override */
  dispatchEvent() {}
};


/**
 * @implements {EventTarget}
 * @exportTypescript
 */
google.ima.AdsManager = class {
  start() {}

  /**
   * @param {number} width
   * @param {number} height
   * @param {google.ima.ViewMode} viewMode
   */
  init(width, height, viewMode) {}

  /**
   * @return {number}
   */
  getRemainingTime() {}

  pause() {}

  resume() {}

  getVolume() {}

  /**
   * @return {boolean}
   */
  getAdSkippableState() {}

  skip() {}

  stop() {}

  /**
   * @param {number} volume
   */
  setVolume(volume) {}

  /**
   * @param {number} width
   * @param {number} height
   * @param {google.ima.ViewMode} viewMode
   */
  resize(width, height, viewMode) {}

  /**
<<<<<<< HEAD
   * @override
   * @exportTypescript
   */
=======
   * @return {!Array.<number>}
   */
  getCuePoints() {}

  /** @override */
>>>>>>> 09895652
  addEventListener() {}

  /**
   * @override
   * @exportTypescript
   */
  removeEventListener() {}

  /**
   * @override
   * @exportTypescript
   */
  dispatchEvent() {}
};


/** @const */
google.ima.AdsManagerLoadedEvent = class extends Event {
  /**
   * @param {!HTMLElement} video
   * @return {!google.ima.AdsManager}
   */
  getAdsManager(video) {}
};


/** @const */
google.ima.AdDisplayContainer = class {
  /**
   * @param {HTMLElement} adContainer
   * @param {HTMLMediaElement} video
   */
  constructor(adContainer, video) {}

  initialize() {}
};


/**
 * @enum {string}
 */
google.ima.AdsManagerLoadedEvent.Type = {
  ADS_MANAGER_LOADED: 'ADS_MANAGER_LOADED',
};


/** @const */
google.ima.AdEvent = class extends Event {
  /** @return {!google.ima.Ad } */
  getAd() {}
};


/**
 * @const
 * @exportTypescript
 */
google.ima.Ad = class {
  /** @return {number} */
  getDuration() {}

  /** @return {number} */
  getSkipTimeOffset() {}

  /** @return {google.ima.AdPodInfo} */
  getAdPodInfo() {}

  /** @return {string} */
  getAdvertiserName() {}
};


/** @const */
google.ima.AdPodInfo = class {
  /** @return {number} */
  getAdPosition() {}

  /** @return {number} */
  getTotalAds() {}
};

/** @const */
google.ima.ImaSdkSettings = class {
  /**
   * @param {string} player
   */
  setPlayerType(player) {}

  /**
   * @param {string} version
   */
  setPlayerVersion(version) {}
};


/**
 * @enum {string}
 */
google.ima.AdEvent.Type = {
  CONTENT_PAUSE_REQUESTED: 'CONTENT_PAUSE_REQUESTED',
  CONTENT_RESUME_REQUESTED: 'CONTENT_RESUME_REQUESTED',
  AD_ERROR: 'AD_ERROR',
  PAUSED: 'PAUSED',
  RESUMED: 'RESUMED',
  VOLUME_CHANGED: 'VOLUME_CHANGED',
  VOLUME_MUTED: 'VOLUME_MUTED',
  SKIPPABLE_STATE_CHANGED: 'SKIPPABLE_STATE_CHANGED',
  STARTED: 'STARTED',
  FIRST_QUARTILE: 'FIRST_QUARTILE',
  MIDPOINT: 'MIDPOINT',
  THIRD_QUARTILE: 'THIRD_QUARTILE',
  COMPLETE: 'COMPLETE',
  ALL_ADS_COMPLETED: 'ALL_ADS_COMPLETED',
  SKIPPED: 'SKIPPED',
};


/**
 * @typedef {{
 *   adTagUrl: string,
 * }}
 *
 * @description Request for the ad server
 * @property {string} adTagUrl
 * @exportDoc
 */
google.ima.AdsRequest;


/** @const */
google.ima.AdError = class {};


/** @const */
google.ima.AdErrorEvent = class extends Event {
  /** @return {google.ima.AdError} */
  getError() {}
};


/**
 * @enum {string}
 */
google.ima.AdErrorEvent.Type = {
  AD_ERROR: 'AD_ERROR',
};


/**
 * @enum {string}
 */
google.ima.ViewMode = {
  FULLSCREEN: 'FULLSCREEN',
  NORMAL: 'NORMAL',
};


/** @const */
google.ima.dai = {};


/** @const */
google.ima.dai.api = {};


/**
 * @implements {EventTarget}
 */
google.ima.dai.api.StreamManager = class {
  /** @param {HTMLMediaElement} videoElement */
  constructor(videoElement) {}

  /** @param {number} streamTime */
  contentTimeForStreamTime(streamTime) {}

  /** @param {Object} metadata */
  onTimedMetadata(metadata) {}

  /** @param {number} streamTime */
  previousCuePointForStreamTime(streamTime) {}

  /**
   * @param {string} type
   * @param {Uint8Array|string} data
   * @param {number} timestamp
   */
  processMetadata(type, data, timestamp) {}

  /** @param {Object} adTagParameters */
  replaceAdTagParameters(adTagParameters) {}

  /** @param {google.ima.dai.api.StreamRequest} streamRequest */
  requestStream(streamRequest) {}

  reset() {}

  /** @param {HTMLElement} clickElement */
  setClickElement(clickElement) {}

  /** @param {number} contentTime */
  streamTimeForContentTime(contentTime) {}

  /** @override */
  addEventListener() {}

  /** @override */
  removeEventListener() {}

  /** @override */
  dispatchEvent() {}
};


/** @const */
google.ima.dai.api.Ad = class {
  /** @return {number} */
  getDuration() {}

  /** @return {number} */
  getSkipTimeOffset() {}

  /** @return {google.ima.AdPodInfo} */
  getAdPodInfo() {}

  /** @return {string} */
  getAdvertiserName() {}

  /** @return {boolean} */
  isSkippable() {}
};


/** @const */
google.ima.dai.api.AdPodInfo = class {
  /** @return {number} */
  getAdPosition() {}

  /** @return {number} */
  getTotalAds() {}
};


/** @const */
google.ima.dai.api.CuePoint = class {};

/** @type {number} */
google.ima.dai.api.CuePoint.prototype.start;

/** @type {number} */
google.ima.dai.api.CuePoint.prototype.end;

/** @type {boolean} */
google.ima.dai.api.CuePoint.prototype.played;


/** @const */
google.ima.dai.api.AdProgressData = class {};


/** @type {number} */
google.ima.dai.api.AdProgressData.prototype.currentTime;


/** @type {number} */
google.ima.dai.api.AdProgressData.prototype.duration;


/** @type {number} */
google.ima.dai.api.AdProgressData.prototype.currentTime;


/** @type {number} */
google.ima.dai.api.AdProgressData.prototype.url;


/** @const */
google.ima.dai.api.StreamData = class {};


/** @type {google.ima.dai.api.AdProgressData} */
google.ima.dai.api.StreamData.prototype.adProgressData;


/** @type {string} */
google.ima.dai.api.StreamData.prototype.url;


/** @type {!Array.<!google.ima.dai.api.CuePoint>} */
google.ima.dai.api.StreamData.prototype.cuepoints;


/** @const */
google.ima.dai.api.StreamEvent = class extends Event {
  /** @return {!google.ima.dai.api.Ad} */
  getAd() {}

  /** @return {!google.ima.dai.api.StreamData} */
  getStreamData() {}
};


/** @const */
google.ima.dai.api.StreamRequest = class {};


/** @type {Object} */
google.ima.dai.api.StreamRequest.prototype.adTagParameters;


/** @type {string} */
google.ima.dai.api.StreamRequest.prototype.apiKey;


/** @type {string} */
google.ima.dai.api.StreamRequest.prototype.authToken;


/** @type {string} */
google.ima.dai.api.StreamRequest.prototype.streamActivityMonitorId;


/** @const */
google.ima.dai.api.VODStreamRequest =
    class extends google.ima.dai.api.StreamRequest {};


/** @type {Object} */
google.ima.dai.api.VODStreamRequest.prototype.adTagParameters;


/** @type {string} */
google.ima.dai.api.VODStreamRequest.prototype.apiKey;


/** @type {string} */
google.ima.dai.api.VODStreamRequest.prototype.authToken;


/** @type {string} */
google.ima.dai.api.VODStreamRequest.prototype.contentSourceId;


/** @type {string} */
google.ima.dai.api.VODStreamRequest.prototype.streamActivityMonitorId;


/** @type {string} */
google.ima.dai.api.VODStreamRequest.prototype.videoId;


/** @const */
google.ima.dai.api.LiveStreamRequest =
    class extends google.ima.dai.api.StreamRequest {};


/** @type {Object} */
google.ima.dai.api.LiveStreamRequest.prototype.adTagParameters;


/** @type {string} */
google.ima.dai.api.LiveStreamRequest.prototype.apiKey;


/** @type {string} */
google.ima.dai.api.LiveStreamRequest.prototype.assetKey;


/** @type {string} */
google.ima.dai.api.LiveStreamRequest.prototype.authToken;


/** @type {string} */
google.ima.dai.api.LiveStreamRequest.prototype.streamActivityMonitorId;


/**
 * @enum {string}
 */
google.ima.dai.api.StreamEvent.Type = {
  LOADED: 'loaded',
  AD_BREAK_STARTED: 'adBreakStarted',
  AD_BREAK_ENDED: 'adBreakEnded',
  AD_PERIOD_STARTED: 'adPeriodStarted',
  AD_PERIOD_ENDED: 'adPeriodEnded',
  AD_PROGRESS: 'adProgress',
  CUEPOINTS_CHANGED: 'cuepointsChanged',
  CLICK: 'click',
  ERROR: 'error',
  STARTED: 'started',
  FIRST_QUARTILE: 'firstquartile',
  MIDPOINT: 'midpoint',
  STREAM_INITIALIZED: 'streamInitialized',
  THIRD_QUARTILE: 'thirdquartile',
  COMPLETE: 'complete',
  SKIPPABLE_STATE_CHANGED: 'skippableStateChanged',
  SKIPPED: 'skip',
  VIDEO_CLICKED: 'videoClicked',
};<|MERGE_RESOLUTION|>--- conflicted
+++ resolved
@@ -89,17 +89,14 @@
   resize(width, height, viewMode) {}
 
   /**
-<<<<<<< HEAD
+   * @return {!Array.<number>}
+   */
+  getCuePoints() {}
+
+  /**
    * @override
    * @exportTypescript
    */
-=======
-   * @return {!Array.<number>}
-   */
-  getCuePoints() {}
-
-  /** @override */
->>>>>>> 09895652
   addEventListener() {}
 
   /**
