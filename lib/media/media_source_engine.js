/**
 * @license
 * Copyright 2016 Google Inc.
 *
 * Licensed under the Apache License, Version 2.0 (the "License");
 * you may not use this file except in compliance with the License.
 * You may obtain a copy of the License at
 *
 *     http://www.apache.org/licenses/LICENSE-2.0
 *
 * Unless required by applicable law or agreed to in writing, software
 * distributed under the License is distributed on an "AS IS" BASIS,
 * WITHOUT WARRANTIES OR CONDITIONS OF ANY KIND, either express or implied.
 * See the License for the specific language governing permissions and
 * limitations under the License.
 */

goog.provide('shaka.media.MediaSourceEngine');

goog.require('goog.asserts');
goog.require('shaka.log');
goog.require('shaka.media.TextEngine');
goog.require('shaka.media.TimeRangesUtils');
goog.require('shaka.util.Error');
goog.require('shaka.util.EventManager');
goog.require('shaka.util.Functional');
goog.require('shaka.util.IDestroyable');
goog.require('shaka.util.PublicPromise');



/**
 * MediaSourceEngine wraps all operations on MediaSource and SourceBuffers.
 * All asynchronous operations return a Promise, and all operations are
 * internally synchronized and serialized as needed.  Operations that can
 * be done in parallel will be done in parallel.
 *
 * @param {HTMLMediaElement} video The video element, used to read error codes
 *   when MediaSource operations fail.
 * @param {MediaSource} mediaSource The MediaSource, which must be in the
 *   'open' state.
 * @param {TextTrack} textTrack The TextTrack to use for subtitles/captions.
 *
 * @struct
 * @constructor
 * @implements {shaka.util.IDestroyable}
 */
shaka.media.MediaSourceEngine = function(video, mediaSource, textTrack) {
  goog.asserts.assert(mediaSource.readyState == 'open',
                      'The MediaSource should be in the \'open\' state.');

  /** @private {HTMLMediaElement} */
  this.video_ = video;

  /** @private {MediaSource} */
  this.mediaSource_ = mediaSource;

  /** @private {TextTrack} */
  this.textTrack_ = textTrack;

  /** @private {!Object.<string, SourceBuffer>} */
  this.sourceBuffers_ = {};

  /** @private {shaka.media.TextEngine} */
  this.textEngine_ = null;

  /** @private {boolean} */
  this.useRelativeCueTimestamps_ = false;

  /**
   * @private {!Object.<string,
   *                    !Array.<shaka.media.MediaSourceEngine.Operation>>}
   */
  this.queues_ = {};

  /** @private {shaka.util.EventManager} */
  this.eventManager_ = new shaka.util.EventManager();

  /** @private {boolean} */
  this.destroyed_ = false;
};


/**
 * @typedef {{
 *   start: function(),
 *   p: !shaka.util.PublicPromise
 * }}
 *
 * @summary An operation in queue.
 * @property {function()} start
 *   The function which starts the operation.
 * @property {!shaka.util.PublicPromise} p
 *   The PublicPromise which is associated with this operation.
 */
shaka.media.MediaSourceEngine.Operation;


/**
 * Checks if a certain type is supported.
 *
 * @param {string} mimeType
 * @return {boolean}
 */
shaka.media.MediaSourceEngine.isTypeSupported = function(mimeType) {
  return shaka.media.TextEngine.isTypeSupported(mimeType) ||
         MediaSource.isTypeSupported(mimeType);
};


/**
 * Returns true if the browser has the basic APIs we need.
 *
 * @return {boolean}
 */
shaka.media.MediaSourceEngine.isBrowserSupported = function() {
  return !!window.MediaSource;
};


/**
 * Returns a map of MediaSource support for well-known types.
 *
 * @return {!Object.<string, boolean>}
 */
shaka.media.MediaSourceEngine.probeSupport = function() {
  goog.asserts.assert(shaka.media.MediaSourceEngine.isBrowserSupported(),
                      'Requires basic support');
  var support = {};
  var testMimeTypes = [
    // MP4 types
    'video/mp4; codecs="avc1.42E01E"',
    'video/mp4; codecs="avc3.42E01E"',
    'video/mp4; codecs="hvc1.1.6.L93.90"',
    'audio/mp4; codecs="mp4a.40.2"',
    'audio/mp4; codecs="ac-3"',
    'audio/mp4; codecs="ec-3"',
    // WebM types
    'video/webm; codecs="vp8"',
    'video/webm; codecs="vp9"',
    'video/webm; codecs="av1"',
    'audio/webm; codecs="vorbis"',
    'audio/webm; codecs="opus"',
    // MPEG2 TS types (video/ is also used for audio: http://goo.gl/tYHXiS)
    'video/mp2t; codecs="avc1.42E01E"',
    'video/mp2t; codecs="avc3.42E01E"',
    'video/mp2t; codecs="hvc1.1.6.L93.90"',
    'video/mp2t; codecs="mp4a.40.2"',
    'video/mp2t; codecs="ac-3"',
    'video/mp2t; codecs="ec-3"',
    'video/mp2t; codecs="mp4a.40.2"',
    // WebVTT types
    'text/vtt',
    'application/mp4; codecs="wvtt"',
    // TTML types
    'application/ttml+xml',
    'application/mp4; codecs="stpp"'
  ];

  testMimeTypes.forEach(function(type) {
    support[type] = shaka.media.MediaSourceEngine.isTypeSupported(type);
    var basicType = type.split(';')[0];
    support[basicType] = support[basicType] || support[type];
  });

  return support;
};


/**
 * @override
 */
shaka.media.MediaSourceEngine.prototype.destroy = function() {
  var Functional = shaka.util.Functional;
  this.destroyed_ = true;

  var cleanup = [];

  for (var contentType in this.queues_) {
    // Make a local copy of the queue and the first item.
    var q = this.queues_[contentType];
    var inProgress = q[0];

    // Drop everything else out of the queue.
    this.queues_[contentType] = q.slice(0, 1);

    // We will wait for this item to complete/fail.
    if (inProgress) {
      cleanup.push(inProgress.p.catch(Functional.noop));
    }

    // The rest will be rejected silently if possible.
    for (var i = 1; i < q.length; ++i) {
      q[i].p.catch(Functional.noop);
      q[i].p.reject();
    }
  }

  if (this.textEngine_) {
    cleanup.push(this.textEngine_.destroy());
  }

  return Promise.all(cleanup).then(function() {
    this.eventManager_.destroy();
    this.eventManager_ = null;
    this.video_ = null;
    this.mediaSource_ = null;
    this.textTrack_ = null;
    this.textEngine_ = null;
    this.sourceBuffers_ = {};
    if (!COMPILED) {
      for (var contentType in this.queues_) {
        goog.asserts.assert(
            this.queues_[contentType].length == 0,
            contentType + ' queue should be empty after destroy!');
      }
    }
    this.queues_ = {};
  }.bind(this));
};


/**
 * Initialize MediaSourceEngine.
 *
 * Note that it is not valid to call this multiple times, except to add or
 * reinitialize text streams.
 *
 * @param {!Object.<string, string>} typeConfig A map of content types to full
 *   MIME types.  For example: { 'audio': 'audio/webm; codecs="vorbis"',
 *   'video': 'video/webm; codecs="vp9"', 'text': 'text/vtt' }.
 *   All types given must be supported.
 * @param {boolean} useRelativeCueTimestamps
 * @param {Object} overrideCueRegion
 *
 * @throws InvalidAccessError if blank MIME types are given
 * @throws NotSupportedError if unsupported MIME types are given
 * @throws QuotaExceededError if the browser can't support that many buffers
 */
shaka.media.MediaSourceEngine.prototype.init =
<<<<<<< HEAD
    function(typeConfig, useRelativeCueTimestamps, overrideCueRegion) {
=======
    function(typeConfig, useRelativeCueTimestamps) {
  this.useRelativeCueTimestamps_ = useRelativeCueTimestamps;
>>>>>>> 12652a93

  for (var contentType in typeConfig) {
    var mimeType = typeConfig[contentType];
    goog.asserts.assert(
        shaka.media.MediaSourceEngine.isTypeSupported(mimeType),
        'Type negotiation should happen before MediaSourceEngine.init!');

    if (contentType == 'text') {
<<<<<<< HEAD
      this.textEngine_ =
          new shaka.media.TextEngine(this.textTrack_,
                                     mimeType,
                                     useRelativeCueTimestamps,
                                     overrideCueRegion);
=======
      this.reinitText(mimeType);
>>>>>>> 12652a93
    } else {
      var sourceBuffer = this.mediaSource_.addSourceBuffer(mimeType);
      this.eventManager_.listen(
          sourceBuffer, 'error', this.onError_.bind(this, contentType));
      this.eventManager_.listen(
          sourceBuffer, 'updateend', this.onUpdateEnd_.bind(this, contentType));
      this.sourceBuffers_[contentType] = sourceBuffer;
      this.queues_[contentType] = [];
    }
  }
};


/**
 * Reinitialize the TextEngine for a new text type.
 * @param {string} mimeType
 */
shaka.media.MediaSourceEngine.prototype.reinitText = function(mimeType) {
  if (!this.textEngine_) {
    this.textEngine_ = new shaka.media.TextEngine(
        this.textTrack_, this.useRelativeCueTimestamps_);
  }
  this.textEngine_.initParser(mimeType);
};


/**
 * Gets the first timestamp in buffer for the given content type.
 *
 * @param {string} contentType
 * @return {?number} The timestamp in seconds, or null if nothing is buffered.
 */
shaka.media.MediaSourceEngine.prototype.bufferStart = function(contentType) {
  if (contentType == 'text') {
    return this.textEngine_.bufferStart();
  }
  return shaka.media.TimeRangesUtils.bufferStart(
      this.getBuffered_(contentType));
};


/**
 * Gets the last timestamp in buffer for the given content type.
 *
 * @param {string} contentType
 * @return {?number} The timestamp in seconds, or null if nothing is buffered.
 */
shaka.media.MediaSourceEngine.prototype.bufferEnd = function(contentType) {
  if (contentType == 'text') {
    return this.textEngine_.bufferEnd();
  }
  return shaka.media.TimeRangesUtils.bufferEnd(this.getBuffered_(contentType));
};


/**
 * Computes how far ahead of the given timestamp is buffered for the given
 * content type.
 *
 * @param {string} contentType
 * @param {number} time
 * @param {number=} opt_tolerance An optional tolerance for range start times.
 *   Counts a range starting anywhere from time to time + opt_tolerance.
 * @return {number} The amount of time buffered ahead in seconds.
 */
shaka.media.MediaSourceEngine.prototype.bufferedAheadOf =
    function(contentType, time, opt_tolerance) {
  var bufferedAhead;
  if (contentType == 'text') {
    bufferedAhead = this.textEngine_.bufferedAheadOf(time);
    if (!bufferedAhead && opt_tolerance) {
      bufferedAhead = this.textEngine_.bufferedAheadOf(
          time + opt_tolerance);
      if (bufferedAhead) bufferedAhead += opt_tolerance;
    }
  } else {
    var TimeRangesUtils = shaka.media.TimeRangesUtils;
    var buffered = this.getBuffered_(contentType);

    bufferedAhead = TimeRangesUtils.bufferedAheadOf(buffered, time);
    if (!bufferedAhead && opt_tolerance) {
      bufferedAhead = TimeRangesUtils.bufferedAheadOf(
          buffered, time + opt_tolerance);
      if (bufferedAhead) bufferedAhead += opt_tolerance;
    }
  }
  return bufferedAhead;
};


/**
 * @param {string} contentType
 * @return {TimeRanges} The buffered ranges for the given content type, or
 *   null if the buffered ranges could not be obtained.
 * @private
 */
shaka.media.MediaSourceEngine.prototype.getBuffered_ = function(contentType) {
  try {
    return this.sourceBuffers_[contentType].buffered;
  } catch (exception) {
    // Note: previous MediaSource errors may cause access to |buffered| to
    // throw.
    shaka.log.error('failed to get buffered range for ' + contentType,
                    exception);
    return null;
  }
};


/**
 * Enqueue an operation to append data to the SourceBuffer.
 * Start and end times are needed for TextEngine, but not for MediaSource.
 * Start and end times may be null for initialization segments, if present they
 * are relative to the presentation timeline.
 *
 * @param {string} contentType
 * @param {!ArrayBuffer} data
 * @param {?number} startTime
 * @param {?number} endTime
 * @return {!Promise}
 */
shaka.media.MediaSourceEngine.prototype.appendBuffer =
    function(contentType, data, startTime, endTime) {
  if (contentType == 'text') {
    return this.textEngine_.appendBuffer(data, startTime, endTime);
  }
  return this.enqueueOperation_(
      contentType,
      this.append_.bind(this, contentType, data));
};


/**
 * Enqueue an operation to remove data from the SourceBuffer.
 *
 * @param {string} contentType
 * @param {number} startTime
 * @param {number} endTime
 * @return {!Promise}
 */
shaka.media.MediaSourceEngine.prototype.remove =
    function(contentType, startTime, endTime) {
  // On IE11, this operation would be permitted, but would have no effect!
  // See https://github.com/google/shaka-player/issues/251
  goog.asserts.assert(endTime < Number.MAX_VALUE,
      'remove() with MAX_VALUE or Infinity is not IE-compatible!');
  if (contentType == 'text') {
    return this.textEngine_.remove(startTime, endTime);
  }
  return this.enqueueOperation_(
      contentType,
      this.remove_.bind(this, contentType, startTime, endTime));
};


/**
 * Enqueue an operation to clear the SourceBuffer.
 *
 * @param {string} contentType
 * @return {!Promise}
 */
shaka.media.MediaSourceEngine.prototype.clear = function(contentType) {
  if (contentType == 'text') {
    return this.textEngine_.remove(0, Infinity);
  }
  // Note that not all platforms allow clearing to Infinity.
  return this.enqueueOperation_(
      contentType,
      this.remove_.bind(this, contentType, 0, this.mediaSource_.duration));
};


/**
 * Enqueue an operation to flush the SourceBuffer.
 * This is a workaround for what we believe is a Chromecast bug.
 *
 * @param {string} contentType
 * @return {!Promise}
 */
shaka.media.MediaSourceEngine.prototype.flush = function(contentType) {
  // Flush the pipeline.  Necessary on Chromecast, even though we have removed
  // everything.
  if (contentType == 'text') {
    // Nothing to flush for text.
    return Promise.resolve();
  }
  return this.enqueueOperation_(
      contentType,
      this.flush_.bind(this, contentType));
};


/**
 * Sets the timestamp offset for the given content type.
 *
 * @param {string} contentType
 * @param {number} timestampOffset The timestamp offset. Segments which start
 *   at time t will be inserted at time t + timestampOffset instead. This
 *   value does not affect segments which have already been inserted.
 * @return {!Promise}
 */
shaka.media.MediaSourceEngine.prototype.setTimestampOffset = function(
    contentType, timestampOffset) {
  if (contentType == 'text') {
    this.textEngine_.setTimestampOffset(timestampOffset);
    return Promise.resolve();
  }
  return this.enqueueOperation_(
      contentType,
      this.setTimestampOffset_.bind(this, contentType, timestampOffset));
};


/**
 * Sets the append window end for the given content type.
 *
 * @param {string} contentType
 * @param {number} appendWindowEnd The timestamp to set the append window end
 *   to. Media beyond this value will be truncated.
 * @return {!Promise}
 */
shaka.media.MediaSourceEngine.prototype.setAppendWindowEnd = function(
    contentType, appendWindowEnd) {
  if (contentType == 'text') {
    this.textEngine_.setAppendWindowEnd(appendWindowEnd);
    return Promise.resolve();
  }
  return Promise.all([
    // Queue an abort() to help MSE splice together overlapping segments.
    // We set appendWindowEnd when we change periods in DASH content, and the
    // period transition may result in overlap.
    this.enqueueOperation_(
        contentType,
        this.abort_.bind(this, contentType)),
    this.enqueueOperation_(
        contentType,
        this.setAppendWindowEnd_.bind(this, contentType, appendWindowEnd))
  ]);
};


/**
 * @param {string=} opt_reason Valid reasons are 'network' and 'decode'.
 * @return {!Promise}
 * @see http://w3c.github.io/media-source/#idl-def-EndOfStreamError
 */
shaka.media.MediaSourceEngine.prototype.endOfStream = function(opt_reason) {
  return this.enqueueBlockingOperation_(function() {
    // Chrome won't let me pass undefined, but it will let me omit the
    // argument.  Firefox does not have this problem.
    // TODO: File a bug about this.
    if (opt_reason) {
      this.mediaSource_.endOfStream(opt_reason);
    } else {
      this.mediaSource_.endOfStream();
    }
  }.bind(this));
};


/**
 * We only support increasing duration at this time.  Decreasing duration
 * causes the MSE removal algorithm to run, which results in an 'updateend'
 * event.  Supporting this scenario would be complicated, and is not currently
 * needed.
 *
 * @param {number} duration
 * @return {!Promise}
 */
shaka.media.MediaSourceEngine.prototype.setDuration = function(duration) {
  goog.asserts.assert(
      isNaN(this.mediaSource_.duration) ||
          this.mediaSource_.duration <= duration,
      'duration cannot decrease: ' + this.mediaSource_.duration + ' -> ' +
          duration);
  return this.enqueueBlockingOperation_(function() {
    this.mediaSource_.duration = duration;
  }.bind(this));
};


/**
 * Get the current MediaSource duration.
 *
 * @return {number}
 */
shaka.media.MediaSourceEngine.prototype.getDuration = function() {
  return this.mediaSource_.duration;
};


/**
 * Append data to the SourceBuffer.
 * @param {string} contentType
 * @param {!ArrayBuffer} data
 * @throws QuotaExceededError if the browser's buffer is full
 * @private
 */
shaka.media.MediaSourceEngine.prototype.append_ =
    function(contentType, data) {
  // This will trigger an 'updateend' event.
  this.sourceBuffers_[contentType].appendBuffer(data);
};


/**
 * Remove data from the SourceBuffer.
 * @param {string} contentType
 * @param {number} startTime
 * @param {number} endTime
 * @private
 */
shaka.media.MediaSourceEngine.prototype.remove_ =
    function(contentType, startTime, endTime) {
  if (endTime <= startTime) {
    // Ignore removal of inverted or empty ranges.
    // Fake 'updateend' event to resolve the operation.
    this.onUpdateEnd_(contentType);
    return;
  }

  // This will trigger an 'updateend' event.
  this.sourceBuffers_[contentType].remove(startTime, endTime);
};


/**
 * Call abort() on the SourceBuffer.
 * This resets MSE's last_decode_timestamp on all track buffers, which should
 * trigger the splicing logic for overlapping segments.
 * @param {string} contentType
 * @private
 */
shaka.media.MediaSourceEngine.prototype.abort_ = function(contentType) {
  // Save the append window end, which is reset on abort().
  var appendWindowEnd = this.sourceBuffers_[contentType].appendWindowEnd;

  // This will not trigger an 'updateend' event, since nothing is happening.
  // This is only to reset MSE internals, not to abort an actual operation.
  this.sourceBuffers_[contentType].abort();

  // Restore the append window end.
  this.sourceBuffers_[contentType].appendWindowEnd = appendWindowEnd;

  // Fake 'updateend' event to resolve the operation.
  this.onUpdateEnd_(contentType);
};


/**
 * Nudge the playhead to force the media pipeline to be flushed.
 * This seems to be necessary on Chromecast to get new content to replace old
 * content.
 * @param {string} contentType
 * @private
 */
shaka.media.MediaSourceEngine.prototype.flush_ = function(contentType) {
  // Never use flush_ if there's data.  It causes a hiccup in playback.
  goog.asserts.assert(
      this.video_.buffered.length == 0,
      'MediaSourceEngine.flush_ should only be used after clearing all data!');

  // Seeking forces the pipeline to be flushed.
  this.video_.currentTime -= 0.001;

  // Fake 'updateend' event to resolve the operation.
  this.onUpdateEnd_(contentType);
};


/**
 * Set the SourceBuffer's timestamp offset.
 * @param {string} contentType
 * @param {number} timestampOffset
 * @private
 */
shaka.media.MediaSourceEngine.prototype.setTimestampOffset_ =
    function(contentType, timestampOffset) {
  this.sourceBuffers_[contentType].timestampOffset = timestampOffset;

  // Fake 'updateend' event to resolve the operation.
  this.onUpdateEnd_(contentType);
};


/**
 * Set the SourceBuffer's append window end.
 * @param {string} contentType
 * @param {number} appendWindowEnd
 * @private
 */
shaka.media.MediaSourceEngine.prototype.setAppendWindowEnd_ =
    function(contentType, appendWindowEnd) {
  var fudge = 1 / 25;  // one frame, assuming a low framerate
  this.sourceBuffers_[contentType].appendWindowEnd = appendWindowEnd + fudge;

  // Fake 'updateend' event to resolve the operation.
  this.onUpdateEnd_(contentType);
};


/**
 * @param {string} contentType
 * @param {!Event} event
 * @private
 */
shaka.media.MediaSourceEngine.prototype.onError_ =
    function(contentType, event) {
  var operation = this.queues_[contentType][0];
  goog.asserts.assert(operation, 'Spurious error event!');
  goog.asserts.assert(!this.sourceBuffers_[contentType].updating,
                      'SourceBuffer should not be updating on error!');
  var code = this.video_.error ? this.video_.error.code : 0;
  operation.p.reject(new shaka.util.Error(
      shaka.util.Error.Category.MEDIA,
      shaka.util.Error.Code.MEDIA_SOURCE_OPERATION_FAILED,
      code));
  // Do not pop from queue.  An 'updateend' event will fire next, and to avoid
  // synchronizing these two event handlers, we will allow that one to pop from
  // the queue as normal.  Note that because the operation has already been
  // rejected, the call to resolve() in the 'updateend' handler will have no
  // effect.
};


/**
 * @param {string} contentType
 * @private
 */
shaka.media.MediaSourceEngine.prototype.onUpdateEnd_ = function(contentType) {
  var operation = this.queues_[contentType][0];
  goog.asserts.assert(operation, 'Spurious updateend event!');
  if (!operation) return;
  goog.asserts.assert(!this.sourceBuffers_[contentType].updating,
                      'SourceBuffer should not be updating on updateend!');
  operation.p.resolve();
  this.popFromQueue_(contentType);
};


/**
 * Enqueue an operation and start it if appropriate.
 *
 * @param {string} contentType
 * @param {function()} start
 * @return {!Promise}
 * @private
 */
shaka.media.MediaSourceEngine.prototype.enqueueOperation_ =
    function(contentType, start) {
  if (this.destroyed_) return Promise.reject();

  var operation = {
    start: start,
    p: new shaka.util.PublicPromise()
  };
  this.queues_[contentType].push(operation);

  if (this.queues_[contentType].length == 1) {
    try {
      operation.start();
    } catch (exception) {
      if (exception.name == 'QuotaExceededError') {
        operation.p.reject(new shaka.util.Error(
            shaka.util.Error.Category.MEDIA,
            shaka.util.Error.Code.QUOTA_EXCEEDED_ERROR,
            contentType));
      } else {
        operation.p.reject(new shaka.util.Error(
            shaka.util.Error.Category.MEDIA,
            shaka.util.Error.Code.MEDIA_SOURCE_OPERATION_THREW,
            exception));
      }
      this.popFromQueue_(contentType);
    }
  }
  return operation.p;
};


/**
 * Enqueue an operation which must block all other operations on all
 * SourceBuffers.
 *
 * @param {function()} run
 * @return {!Promise}
 * @private
 */
shaka.media.MediaSourceEngine.prototype.enqueueBlockingOperation_ =
    function(run) {
  if (this.destroyed_) return Promise.reject();

  var allWaiters = [];

  // Enqueue a 'wait' operation onto each queue.
  // This operation signals its readiness when it starts.
  // When all wait operations are ready, the real operation takes place.
  for (var contentType in this.sourceBuffers_) {
    var ready = new shaka.util.PublicPromise();
    var operation = {
      start: function(ready) { ready.resolve(); }.bind(null, ready),
      p: ready
    };

    this.queues_[contentType].push(operation);
    allWaiters.push(ready);

    if (this.queues_[contentType].length == 1) {
      operation.start();
    }
  }

  // Return a Promise to the real operation, which waits to begin until there
  // are no other in-progress operations on any SourceBuffers.
  return Promise.all(allWaiters).then(function() {
    if (!COMPILED) {
      // If we did it correctly, nothing is updating.
      for (var contentType in this.sourceBuffers_) {
        goog.asserts.assert(
            this.sourceBuffers_[contentType].updating == false,
            'SourceBuffers should not be updating after a blocking op!');
      }
    }

    var ret;
    // Run the real operation, which is synchronous.
    try {
      run();
    } catch (exception) {
      ret = Promise.reject(new shaka.util.Error(
          shaka.util.Error.Category.MEDIA,
          shaka.util.Error.Code.MEDIA_SOURCE_OPERATION_THREW,
          exception));
    }

    // Unblock the queues.
    for (var contentType in this.sourceBuffers_) {
      this.popFromQueue_(contentType);
    }

    return ret;
  }.bind(this), function() {
    // One of the waiters failed, which means we've been destroyed.
    goog.asserts.assert(this.destroyed_, 'Should be destroyed by now');
    // We haven't popped from the queue.  Canceled waiters have been removed by
    // destroy.  What's left now should just be resolved waiters.  In uncompiled
    // mode, we will maintain good hygiene and make sure the assert at the end
    // of destroy passes.  In compiled mode, the queues are wiped in destroy.
    if (!COMPILED) {
      for (var contentType in this.sourceBuffers_) {
        if (this.queues_[contentType].length) {
          goog.asserts.assert(
              this.queues_[contentType].length == 1,
              'Should be at most one item in queue!');
          goog.asserts.assert(
              allWaiters.indexOf(this.queues_[contentType][0].p) != -1,
              'The item in queue should be one of our waiters!');
          this.queues_[contentType].shift();
        }
      }
    }
    return Promise.reject();
  }.bind(this));
};


/**
 * Pop from the front of the queue and start a new operation.
 * @param {string} contentType
 * @private
 */
shaka.media.MediaSourceEngine.prototype.popFromQueue_ = function(contentType) {
  // Remove the in-progress operation, which is now complete.
  this.queues_[contentType].shift();
  // Retrieve the next operation, if any, from the queue and start it.
  var next = this.queues_[contentType][0];
  if (next) {
    try {
      next.start();
    } catch (exception) {
      next.p.reject(new shaka.util.Error(
          shaka.util.Error.Category.MEDIA,
          shaka.util.Error.Code.MEDIA_SOURCE_OPERATION_THREW,
          exception));
      this.popFromQueue_(contentType);
    }
  }
};<|MERGE_RESOLUTION|>--- conflicted
+++ resolved
@@ -66,6 +66,9 @@
 
   /** @private {boolean} */
   this.useRelativeCueTimestamps_ = false;
+
+  /** @private {Object} */
+  this.overrideCueRegion_ = null;
 
   /**
    * @private {!Object.<string,
@@ -238,12 +241,9 @@
  * @throws QuotaExceededError if the browser can't support that many buffers
  */
 shaka.media.MediaSourceEngine.prototype.init =
-<<<<<<< HEAD
     function(typeConfig, useRelativeCueTimestamps, overrideCueRegion) {
-=======
-    function(typeConfig, useRelativeCueTimestamps) {
   this.useRelativeCueTimestamps_ = useRelativeCueTimestamps;
->>>>>>> 12652a93
+  this.overrideCueRegion_ = overrideCueRegion;
 
   for (var contentType in typeConfig) {
     var mimeType = typeConfig[contentType];
@@ -252,15 +252,7 @@
         'Type negotiation should happen before MediaSourceEngine.init!');
 
     if (contentType == 'text') {
-<<<<<<< HEAD
-      this.textEngine_ =
-          new shaka.media.TextEngine(this.textTrack_,
-                                     mimeType,
-                                     useRelativeCueTimestamps,
-                                     overrideCueRegion);
-=======
       this.reinitText(mimeType);
->>>>>>> 12652a93
     } else {
       var sourceBuffer = this.mediaSource_.addSourceBuffer(mimeType);
       this.eventManager_.listen(
@@ -281,7 +273,8 @@
 shaka.media.MediaSourceEngine.prototype.reinitText = function(mimeType) {
   if (!this.textEngine_) {
     this.textEngine_ = new shaka.media.TextEngine(
-        this.textTrack_, this.useRelativeCueTimestamps_);
+        this.textTrack_, this.useRelativeCueTimestamps_,
+        this.overrideCueRegion_);
   }
   this.textEngine_.initParser(mimeType);
 };
