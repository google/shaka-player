--- conflicted
+++ resolved
@@ -2020,35 +2020,10 @@
       // This is a real EventTarget, but the compiler doesn't know that.
       // TODO: File a bug or send a PR to the compiler externs to fix this.
       const textTracks = /** @type {EventTarget} */(this.video_.textTracks);
-<<<<<<< HEAD
-      this.eventManager_.listen(
-          textTracks, 'addtrack', (e) => {
-            this.onTracksChanged_();
-            const track = e.track;
-            if (track.kind !== 'metadata') {
-              return;
-            }
-            this.eventManager_.listen(track, 'cuechange', () => {
-              for (const cue of track.activeCues) {
-                const eventName = shaka.Player.EventName.MetadataCueChange;
-                const data = {
-                  startTime: cue.startTime,
-                  endTime: cue.endTime,
-                  payload: cue.value,
-                };
-                this.dispatchEvent(this.makeEvent_(eventName, data));
-                if (this.adManager_) {
-                  this.adManager_.onCueMetadataChange(cue.value);
-                }
-              }
-            });
-          });
-=======
       this.eventManager_.listen(textTracks, 'addtrack', (e) => {
         this.onTracksChanged_();
         this.processTimedMetadata_(e);
       });
->>>>>>> ebae1158
       this.eventManager_.listen(
           textTracks, 'removetrack', () => this.onTracksChanged_());
       this.eventManager_.listen(
@@ -2169,6 +2144,13 @@
     track.mode = 'hidden';
     this.eventManager_.listen(track, 'cuechange', () => {
       for (const cue of track.activeCues) {
+        const eventName = shaka.Player.EventName.MetadataCueChange;
+        const data = {
+          startTime: cue.startTime,
+          endTime: cue.endTime,
+          payload: cue.value,
+        };
+        this.dispatchEvent(this.makeEvent_(eventName, data));
         if (this.adManager_) {
           this.adManager_.onCueMetadataChange(cue.value);
         }
