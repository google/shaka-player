--- conflicted
+++ resolved
@@ -663,10 +663,7 @@
             payload: 'Test',
             region: {
               id: 'subtitleArea',
-<<<<<<< HEAD
               // Viewport 10% of extent i.e the fraction of origin/extent
-=======
->>>>>>> 8d4fbf69
               viewportAnchorX: 10,
               viewportAnchorY: 10,
               regionAnchorX: 0,
