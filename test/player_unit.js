/*! @license
 * Shaka Player
 * Copyright 2016 Google LLC
 * SPDX-License-Identifier: Apache-2.0
 */

goog.require('goog.asserts');
goog.require('shaka.Player');
goog.require('shaka.log');
goog.require('shaka.media.BufferingObserver');
goog.require('shaka.media.ManifestParser');
goog.require('shaka.media.PresentationTimeline');
goog.require('shaka.test.FakeAbrManager');
goog.require('shaka.test.FakeDrmEngine');
goog.require('shaka.test.FakeManifestParser');
goog.require('shaka.test.FakeNetworkingEngine');
goog.require('shaka.test.FakePlayhead');
goog.require('shaka.test.FakeStreamingEngine');
goog.require('shaka.test.FakeTextDisplayer');
goog.require('shaka.test.FakeVideo');
goog.require('shaka.test.ManifestGenerator');
goog.require('shaka.test.Util');
goog.require('shaka.util.ConfigUtils');
goog.require('shaka.util.Error');
goog.require('shaka.util.Iterables');
goog.require('shaka.util.ManifestParserUtils');
goog.requireType('shaka.media.Playhead');

describe('Player', () => {
  const ContentType = shaka.util.ManifestParserUtils.ContentType;
  const Util = shaka.test.Util;

  const originalLogError = shaka.log.error;
  const originalLogWarn = shaka.log.warning;
  const originalLogAlwaysWarn = shaka.log.alwaysWarn;
  const originalIsTypeSupported = window.MediaSource.isTypeSupported;

  const fakeManifestUri = 'fake-manifest-uri';
  const fakeMimeType = 'application/test';

  /** @type {!jasmine.Spy} */
  let logErrorSpy;
  /** @type {!jasmine.Spy} */
  let logWarnSpy;
  /** @type {!jasmine.Spy} */
  let onError;
  /** @type {shaka.extern.Manifest} */
  let manifest;
  /** @type {!shaka.Player} */
  let player;
  /** @type {!shaka.test.FakeAbrManager} */
  let abrManager;

  /** @type {!shaka.test.FakeNetworkingEngine} */
  let networkingEngine;
  /** @type {!shaka.test.FakeStreamingEngine} */
  let streamingEngine;
  /** @type {!shaka.test.FakeDrmEngine} */
  let drmEngine;
  /** @type {!shaka.test.FakePlayhead} */
  let playhead;
  /** @type {!shaka.test.FakeTextDisplayer} */
  let textDisplayer;

  let mediaSourceEngine;

  /** @type {!shaka.test.FakeVideo} */
  let video;

  beforeEach(() => {
    // By default, errors are a failure.
    logErrorSpy = jasmine.createSpy('shaka.log.error');
    logErrorSpy.calls.reset();
    shaka.log.error = shaka.test.Util.spyFunc(logErrorSpy);
    shaka.log.alwaysError = shaka.test.Util.spyFunc(logErrorSpy);

    logWarnSpy = jasmine.createSpy('shaka.log.warning');
    logErrorSpy.and.callFake(fail);
    shaka.log.warning = shaka.test.Util.spyFunc(logWarnSpy);
    shaka.log.alwaysWarn = shaka.test.Util.spyFunc(logWarnSpy);

    // Since this is not an integration test, we don't want MediaSourceEngine to
    // fail assertions based on browser support for types.  Pretend that all
    // video and audio types are supported.
    window.MediaSource.isTypeSupported = (mimeType) => {
      const type = mimeType.split('/')[0];
      return type == 'video' || type == 'audio';
    };

    // Many tests assume the existence of a manifest, so create a basic one.
    // Test suites can override this with more specific manifests.
    manifest = shaka.test.ManifestGenerator.generate((manifest) => {
      manifest.addVariant(0, (variant) => {
        variant.addAudio(1);
        variant.addVideo(2);
      });
      manifest.addVariant(1, (variant) => {
        variant.addAudio(3);
        variant.addVideo(4);
      });
    });

    shaka.media.ManifestParser.registerParserByMime(
        fakeMimeType, () => new shaka.test.FakeManifestParser(manifest));

    abrManager = new shaka.test.FakeAbrManager();
    textDisplayer = createTextDisplayer();

    function dependencyInjector(player) {
      // Create a networking engine that always returns an empty buffer.
      networkingEngine = new shaka.test.FakeNetworkingEngine();
      networkingEngine.setDefaultValue(new ArrayBuffer(0));

      drmEngine = new shaka.test.FakeDrmEngine();
      playhead = new shaka.test.FakePlayhead();
      streamingEngine = new shaka.test.FakeStreamingEngine();
      mediaSourceEngine = {
        init: jasmine.createSpy('init').and.returnValue(Promise.resolve()),
        open: jasmine.createSpy('open').and.returnValue(Promise.resolve()),
        destroy:
            jasmine.createSpy('destroy').and.returnValue(Promise.resolve()),
        setUseEmbeddedText: jasmine.createSpy('setUseEmbeddedText'),
        getUseEmbeddedText: jasmine.createSpy('getUseEmbeddedText'),
        getTextDisplayer: () => textDisplayer,
        ended: jasmine.createSpy('ended').and.returnValue(false),
      };

      player.createDrmEngine = () => drmEngine;
      player.createNetworkingEngine = () => networkingEngine;
      player.createPlayhead = () => playhead;
      player.createMediaSourceEngine = () => mediaSourceEngine;
      player.createStreamingEngine = () => streamingEngine;
    }

    video = new shaka.test.FakeVideo(20);
    player = new shaka.Player(video, dependencyInjector);
    player.configure({
      // Ensures we don't get a warning about missing preference.
      preferredAudioLanguage: 'en',
      abrFactory: () => abrManager,
      textDisplayFactory: () => textDisplayer,
    });

    onError = jasmine.createSpy('error event');
    onError.and.callFake((event) => {
      fail(event.detail);
    });
    player.addEventListener('error', shaka.test.Util.spyFunc(onError));
  });

  afterEach(async () => {
    try {
      await player.destroy();
    } finally {
      shaka.log.error = originalLogError;
      shaka.log.alwaysError = originalLogError;
      shaka.log.warning = originalLogWarn;
      shaka.log.alwaysWarn = originalLogAlwaysWarn;
      window.MediaSource.isTypeSupported = originalIsTypeSupported;
      shaka.media.ManifestParser.unregisterParserByMime(fakeMimeType);
    }
  });

  describe('destroy', () => {
    it('cleans up all dependencies', async () => {
      goog.asserts.assert(manifest, 'Manifest should be non-null');
      const segmentIndexes = [];
      for (const variant of manifest.variants) {
        if (variant.audio) {
          segmentIndexes.push(variant.audio.segmentIndex);
        }
        if (variant.video) {
          segmentIndexes.push(variant.video.segmentIndex);
        }
      }
      for (const textStream of manifest.textStreams) {
        segmentIndexes.push(textStream.segmentIndex);
      }
      for (const segmentIndex of segmentIndexes) {
        spyOn(segmentIndex, 'release');
      }

      await player.load(fakeManifestUri, 0, fakeMimeType);
      await player.destroy();

      expect(abrManager.stop).toHaveBeenCalled();
      expect(networkingEngine.destroy).toHaveBeenCalled();
      expect(drmEngine.destroy).toHaveBeenCalled();
      expect(playhead.release).toHaveBeenCalled();
      expect(mediaSourceEngine.destroy).toHaveBeenCalled();
      expect(streamingEngine.destroy).toHaveBeenCalled();

      for (const segmentIndex of segmentIndexes) {
        if (segmentIndex) {
          expect(segmentIndex.release).toHaveBeenCalled();
        }
      }
    });

    it('destroys mediaSourceEngine before drmEngine', async () => {
      goog.asserts.assert(manifest, 'Manifest should be non-null');

      mediaSourceEngine.destroy.and.callFake(async () => {
        expect(drmEngine.destroy).not.toHaveBeenCalled();
        await Util.shortDelay();
        expect(drmEngine.destroy).not.toHaveBeenCalled();
      });

      await player.load(fakeManifestUri, 0, fakeMimeType);
      await player.destroy();

      expect(mediaSourceEngine.destroy).toHaveBeenCalled();
      expect(drmEngine.destroy).toHaveBeenCalled();
    });

    // TODO(vaage): Re-enable once the parser is integrated into the load graph
    //              better.
    xit('destroys parser first when interrupting load', async () => {
      const p = shaka.test.Util.shortDelay();
      /** @type {!shaka.test.FakeManifestParser} */
      const parser = new shaka.test.FakeManifestParser(manifest);
      parser.start.and.returnValue(p);
      parser.stop.and.callFake(() => {
        expect(abrManager.stop).not.toHaveBeenCalled();
        expect(networkingEngine.destroy).not.toHaveBeenCalled();
      });
      shaka.media.ManifestParser.registerParserByMime(
          fakeMimeType, () => parser);

      const load = player.load(fakeManifestUri, 0, fakeMimeType);
      await shaka.test.Util.shortDelay();
      await player.destroy();
      expect(abrManager.stop).toHaveBeenCalled();
      expect(networkingEngine.destroy).toHaveBeenCalled();
      expect(parser.stop).toHaveBeenCalled();
      await expectAsync(load).toBeRejected();
    });
  });

  describe('load/unload', () => {
    /** @type {!jasmine.Spy} */
    let checkError;

    beforeEach(() => {
      goog.asserts.assert(manifest, 'manifest must be non-null');
      checkError = jasmine.createSpy('checkError');
      checkError.and.callFake((error) => {
        expect(error.code).toBe(shaka.util.Error.Code.LOAD_INTERRUPTED);
      });
    });

    describe('streaming event', () => {
      /** @type {jasmine.Spy} */
      let streamingListener;

      beforeEach(() => {
        streamingListener = jasmine.createSpy('listener');
        player.addEventListener('streaming', Util.spyFunc(streamingListener));

        // We must have two different sets of codecs for some of our tests.
        manifest = shaka.test.ManifestGenerator.generate((manifest) => {
          manifest.addVariant(0, (variant) => {
            variant.addAudio(1, (stream) => {
              stream.mime('audio/mp4', 'mp4a.40.2');
            });
            variant.addVideo(2, (stream) => {
              stream.mime('video/mp4', 'avc1.4d401f');
            });
          });
          manifest.addVariant(1, (variant) => {
            variant.addAudio(3, (stream) => {
              stream.mime('audio/webm', 'opus');
            });
            variant.addVideo(4, (stream) => {
              stream.mime('video/webm', 'vp9');
            });
          });
        });
      });

      async function runTest() {
        expect(streamingListener).not.toHaveBeenCalled();
        await player.load(fakeManifestUri, 0, fakeMimeType);
        expect(streamingListener).toHaveBeenCalled();
      }

      it('fires after tracks exist', async () => {
        streamingListener.and.callFake(() => {
          const tracks = player.getVariantTracks();
          expect(tracks).toBeDefined();
          expect(tracks.length).toBeGreaterThan(0);
        });
        await runTest();
      });

      it('fires before any tracks are active', async () => {
        streamingListener.and.callFake(() => {
          const activeTracks =
            player.getVariantTracks().filter((t) => t.active);
          expect(activeTracks.length).toBe(0);
        });
        await runTest();
      });

      // We used to fire the event /before/ filtering, which meant that for
      // multi-codec content, the application might select something which will
      // later be removed during filtering.
      // https://github.com/google/shaka-player/issues/1119
      it('fires after tracks have been filtered', async () => {
        streamingListener.and.callFake(() => {
          const tracks = player.getVariantTracks();
          // Either WebM, or MP4, but not both.
          expect(tracks.length).toBe(1);
        });
        await runTest();
      });
    });

    describe('setTextTrackVisibility', () => {
      beforeEach(() => {
        manifest = shaka.test.ManifestGenerator.generate((manifest) => {
          manifest.addVariant(0, (variant) => {
            variant.addAudio(1);
            variant.addVideo(2);
          });
          manifest.addTextStream(3, (stream) => {
            stream.bandwidth = 100;
            stream.kind = 'caption';
            stream.label = 'Spanish';
            stream.language = 'es';
          });
        });
      });

      it('load text stream if caption is visible', async () => {
        await player.setTextTrackVisibility(true);
        await player.load(fakeManifestUri, 0, fakeMimeType);
        expect(streamingEngine.switchTextStream).toHaveBeenCalled();
        expect(shaka.test.Util.invokeSpy(streamingEngine.getCurrentTextStream))
            .not.toBe(null);
      });

      it('does not load text stream if caption is invisible', async () => {
        await player.setTextTrackVisibility(false);
        await player.load(fakeManifestUri, 0, fakeMimeType);
        expect(streamingEngine.switchTextStream).not.toHaveBeenCalled();
        expect(shaka.test.Util.invokeSpy(streamingEngine.getCurrentTextStream))
            .toBe(null);
      });

      it('loads text stream if alwaysStreamText is set', async () => {
        await player.setTextTrackVisibility(false);
        player.configure({streaming: {alwaysStreamText: true}});

        await player.load(fakeManifestUri, 0, fakeMimeType);
        expect(streamingEngine.switchTextStream).toHaveBeenCalled();
        expect(shaka.test.Util.invokeSpy(streamingEngine.getCurrentTextStream))
            .not.toBe(null);
        streamingEngine.switchTextStream.calls.reset();

        await player.setTextTrackVisibility(true);
        expect(streamingEngine.switchTextStream).not.toHaveBeenCalled();
        expect(streamingEngine.unloadTextStream).not.toHaveBeenCalled();

        await player.setTextTrackVisibility(false);
        expect(streamingEngine.switchTextStream).not.toHaveBeenCalled();
        expect(streamingEngine.unloadTextStream).not.toHaveBeenCalled();
      });
    });
  });  // describe('load/unload')

  describe('getConfiguration', () => {
    it('returns a copy of the configuration', () => {
      const config1 = player.getConfiguration();
      config1.streaming.bufferBehind = -99;
      const config2 = player.getConfiguration();
      expect(config1.streaming.bufferBehind).not.toBe(
          config2.streaming.bufferBehind);
    });
  });

  describe('configure', () => {
    it('overwrites defaults', () => {
      const defaultConfig = player.getConfiguration();
      // Make sure the default differs from our test value:
      expect(defaultConfig.drm.retryParameters.backoffFactor).not.toBe(5);
      expect(defaultConfig.manifest.retryParameters.backoffFactor).not.toBe(5);

      player.configure({
        drm: {
          retryParameters: {backoffFactor: 5},
        },
      });

      const newConfig = player.getConfiguration();
      // Make sure we changed the backoff for DRM, but not for manifests:
      expect(newConfig.drm.retryParameters.backoffFactor).toBe(5);
      expect(newConfig.manifest.retryParameters.backoffFactor).not.toBe(5);
    });

    it('reverts to defaults when undefined is given', () => {
      player.configure({
        streaming: {
          retryParameters: {backoffFactor: 5},
          bufferBehind: 7,
        },
      });

      let newConfig = player.getConfiguration();
      expect(newConfig.streaming.retryParameters.backoffFactor).toBe(5);
      expect(newConfig.streaming.bufferBehind).toBe(7);

      player.configure({
        streaming: {
          retryParameters: undefined,
        },
      });

      newConfig = player.getConfiguration();
      expect(newConfig.streaming.retryParameters.backoffFactor).not.toBe(5);
      expect(newConfig.streaming.bufferBehind).toBe(7);

      player.configure({streaming: undefined});
      newConfig = player.getConfiguration();
      expect(newConfig.streaming.bufferBehind).not.toBe(7);
    });

    it('restricts the types of config values', () => {
      logErrorSpy.and.stub();
      const defaultConfig = player.getConfiguration();

      // Try a bogus bufferBehind (string instead of number)
      player.configure({
        streaming: {bufferBehind: '77'},
      });

      let newConfig = player.getConfiguration();
      expect(newConfig).toEqual(defaultConfig);
      expect(logErrorSpy).toHaveBeenCalledWith(
          stringContaining('.streaming.bufferBehind'));

      // Try a bogus streaming config (number instead of Object)
      logErrorSpy.calls.reset();
      player.configure({
        streaming: 5,
      });

      newConfig = player.getConfiguration();
      expect(newConfig).toEqual(defaultConfig);
      expect(logErrorSpy).toHaveBeenCalledWith(
          stringContaining('.streaming'));
    });

    it('accepts synchronous function values for async function fields', () => {
      const defaultConfig = player.getConfiguration();

      // Make sure the default is async, or the test is invalid.
      const AsyncFunction = (async () => {}).constructor;
      expect(defaultConfig.offline.trackSelectionCallback.constructor)
          .toBe(AsyncFunction);

      // Try a synchronous callback.
      player.configure('offline.trackSelectionCallback', () => {});
      // If this fails, an error log will trigger test failure.
    });

    it('expands dictionaries that allow arbitrary keys', () => {
      player.configure({
        drm: {servers: {'com.widevine.alpha': 'http://foo/widevine'}},
      });

      let newConfig = player.getConfiguration();
      expect(newConfig.drm.servers).toEqual({
        'com.widevine.alpha': 'http://foo/widevine',
      });

      player.configure({
        drm: {servers: {'com.microsoft.playready': 'http://foo/playready'}},
      });

      newConfig = player.getConfiguration();
      expect(newConfig.drm.servers).toEqual({
        'com.widevine.alpha': 'http://foo/widevine',
        'com.microsoft.playready': 'http://foo/playready',
      });
    });

    it('expands dictionaries but still restricts their values', () => {
      // Try a bogus server value (number instead of string)
      logErrorSpy.and.stub();
      player.configure({
        drm: {servers: {'com.widevine.alpha': 7}},
      });

      let newConfig = player.getConfiguration();
      expect(newConfig.drm.servers).toEqual({});
      expect(logErrorSpy).toHaveBeenCalledWith(
          stringContaining('.drm.servers.com.widevine.alpha'));

      // Try a valid advanced config.
      logErrorSpy.calls.reset();
      player.configure({
        drm: {advanced: {'ks1': {distinctiveIdentifierRequired: true}}},
      });

      newConfig = player.getConfiguration();
      expect(newConfig.drm.advanced).toEqual({
        'ks1': jasmine.objectContaining({distinctiveIdentifierRequired: true}),
      });
      expect(logErrorSpy).not.toHaveBeenCalled();
      const lastGoodConfig = newConfig;

      // Try an invalid advanced config key.
      player.configure({
        drm: {advanced: {'ks1': {bogus: true}}},
      });

      newConfig = player.getConfiguration();
      expect(newConfig).toEqual(lastGoodConfig);
      expect(logErrorSpy).toHaveBeenCalledWith(
          stringContaining('.drm.advanced.ks1.bogus'));
    });

    it('removes dictionary entries when undefined is given', () => {
      player.configure({
        drm: {
          servers: {
            'com.widevine.alpha': 'http://foo/widevine',
            'com.microsoft.playready': 'http://foo/playready',
          },
        },
      });

      let newConfig = player.getConfiguration();
      expect(newConfig.drm.servers).toEqual({
        'com.widevine.alpha': 'http://foo/widevine',
        'com.microsoft.playready': 'http://foo/playready',
      });

      player.configure({
        drm: {servers: {'com.widevine.alpha': undefined}},
      });

      newConfig = player.getConfiguration();
      expect(newConfig.drm.servers).toEqual({
        'com.microsoft.playready': 'http://foo/playready',
      });

      player.configure({
        drm: {servers: undefined},
      });

      newConfig = player.getConfiguration();
      expect(newConfig.drm.servers).toEqual({});
    });

    it('checks the number of arguments to functions', () => {
      const goodFailureCallback = (error) => {};
      const badFailureCallback1 = () => {};  // too few args
      const badFailureCallback2 = (x, y) => {};  // too many args

      // Takes good callback.
      player.configure({
        streaming: {failureCallback: goodFailureCallback},
      });

      let newConfig = player.getConfiguration();
      expect(newConfig.streaming.failureCallback).toBe(goodFailureCallback);
      expect(logWarnSpy).not.toHaveBeenCalled();

      // Warns about bad callback #1, still takes it.
      logWarnSpy.calls.reset();
      player.configure({
        streaming: {failureCallback: badFailureCallback1},
      });

      newConfig = player.getConfiguration();
      expect(newConfig.streaming.failureCallback).toBe(badFailureCallback1);
      expect(logWarnSpy).toHaveBeenCalledWith(
          stringContaining('.streaming.failureCallback'));

      // Warns about bad callback #2, still takes it.
      logWarnSpy.calls.reset();
      player.configure({
        streaming: {failureCallback: badFailureCallback2},
      });

      newConfig = player.getConfiguration();
      expect(newConfig.streaming.failureCallback).toBe(badFailureCallback2);
      expect(logWarnSpy).toHaveBeenCalledWith(
          stringContaining('.streaming.failureCallback'));

      // Resets to default if undefined.
      logWarnSpy.calls.reset();
      player.configure({
        streaming: {failureCallback: undefined},
      });

      newConfig = player.getConfiguration();
      expect(newConfig.streaming.failureCallback).not.toBe(badFailureCallback2);
      expect(logWarnSpy).not.toHaveBeenCalled();
    });

    // Regression test for https://github.com/google/shaka-player/issues/784
    it('does not throw when overwriting serverCertificate', () => {
      player.configure({
        drm: {
          advanced: {
            'com.widevine.alpha': {
              serverCertificate: new Uint8Array(1),
            },
          },
        },
      });

      player.configure({
        drm: {
          advanced: {
            'com.widevine.alpha': {
              serverCertificate: new Uint8Array(2),
            },
          },
        },
      });
    });

    it('checks the type of serverCertificate', () => {
      logErrorSpy.and.stub();

      player.configure({
        drm: {
          advanced: {
            'com.widevine.alpha': {
              serverCertificate: null,
            },
          },
        },
      });

      expect(logErrorSpy).toHaveBeenCalledWith(
          stringContaining('.serverCertificate'));

      logErrorSpy.calls.reset();
      player.configure({
        drm: {
          advanced: {
            'com.widevine.alpha': {
              serverCertificate: 'foobar',
            },
          },
        },
      });

      expect(logErrorSpy).toHaveBeenCalledWith(
          stringContaining('.serverCertificate'));
    });

    it('does not throw when null appears instead of an object', () => {
      logErrorSpy.and.stub();

      player.configure({
        drm: {advanced: null},
      });

      expect(logErrorSpy).toHaveBeenCalledWith(
          stringContaining('.drm.advanced'));
    });

    it('configures play and seek range for VOD', async () => {
      player.configure({playRangeStart: 5, playRangeEnd: 10});
      const timeline = new shaka.media.PresentationTimeline(300, 0);
      timeline.setStatic(true);
      manifest = shaka.test.ManifestGenerator.generate((manifest) => {
        manifest.presentationTimeline = timeline;
        manifest.addVariant(0, (variant) => {
          variant.addVideo(1);
        });
      });
      goog.asserts.assert(manifest, 'manifest must be non-null');
      await player.load(fakeManifestUri, 0, fakeMimeType);
      const seekRange = player.seekRange();
      expect(seekRange.start).toBe(5);
      expect(seekRange.end).toBe(10);
    });

    it('configures play and seek range after playback starts', async () => {
      const timeline = new shaka.media.PresentationTimeline(300, 0);
      timeline.setStatic(true);
      manifest = shaka.test.ManifestGenerator.generate((manifest) => {
        manifest.presentationTimeline = timeline;
        manifest.addVariant(0, (variant) => {
          variant.addVideo(1);
        });
      });
      goog.asserts.assert(manifest, 'manifest must be non-null');
      await player.load(fakeManifestUri, 0, fakeMimeType);
      const seekRange = player.seekRange();
      expect(seekRange.start).toBe(0);
      expect(seekRange.end).toBe(Infinity);

      // Change the configuration after the playback starts.
      player.configure({playRangeStart: 5, playRangeEnd: 10});
      const seekRange2 = player.seekRange();
      expect(seekRange2.start).toBe(5);
      expect(seekRange2.end).toBe(10);
    });

    it('does not switch for plain configuration changes', async () => {
      await player.load(fakeManifestUri, 0, fakeMimeType);
      streamingEngine.switchVariant.calls.reset();

      player.configure({abr: {enabled: false}});
      player.configure({streaming: {bufferingGoal: 9001}});

      // Delay to ensure that the switch would have been called.
      await shaka.test.Util.shortDelay();

      expect(streamingEngine.switchVariant).not.toHaveBeenCalled();
    });

    it('accepts parameters in a (fieldName, value) format', () => {
      const oldConfig = player.getConfiguration();
      const oldDelayLicense = oldConfig.drm.delayLicenseRequestUntilPlayed;
      const oldSwitchInterval = oldConfig.abr.switchInterval;
      const oldPreferredLang = oldConfig.preferredAudioLanguage;

      expect(oldDelayLicense).toBe(false);
      expect(oldSwitchInterval).toBe(8);
      expect(oldPreferredLang).toBe('en');

      player.configure('drm.delayLicenseRequestUntilPlayed', true);
      player.configure('abr.switchInterval', 10);
      player.configure('preferredAudioLanguage', 'fr');

      const newConfig = player.getConfiguration();
      const newDelayLicense = newConfig.drm.delayLicenseRequestUntilPlayed;
      const newSwitchInterval = newConfig.abr.switchInterval;
      const newPreferredLang = newConfig.preferredAudioLanguage;

      expect(newDelayLicense).toBe(true);
      expect(newSwitchInterval).toBe(10);
      expect(newPreferredLang).toBe('fr');
    });

    it('accepts escaped "." in names', () => {
      const convert = (name, value) => {
        return shaka.util.ConfigUtils.convertToConfigObject(name, value);
      };

      expect(convert('foo', 1)).toEqual({foo: 1});
      expect(convert('foo.bar', 1)).toEqual({foo: {bar: 1}});
      expect(convert('foo..bar', 1)).toEqual({foo: {'': {bar: 1}}});
      expect(convert('foo.bar.baz', 1)).toEqual({foo: {bar: {baz: 1}}});
      expect(convert('foo.bar\\.baz', 1)).toEqual({foo: {'bar.baz': 1}});
      expect(convert('foo.baz.', 1)).toEqual({foo: {baz: {'': 1}}});
      expect(convert('foo.baz\\.', 1)).toEqual({foo: {'baz.': 1}});
      expect(convert('foo\\.bar', 1)).toEqual({'foo.bar': 1});
      expect(convert('.foo', 1)).toEqual({'': {foo: 1}});
      expect(convert('\\.foo', 1)).toEqual({'.foo': 1});
    });

    it('returns whether the config was valid', () => {
      logErrorSpy.and.stub();
      expect(player.configure({streaming: {bufferBehind: '77'}})).toBe(false);
      expect(player.configure({streaming: {bufferBehind: 77}})).toBe(true);
    });

    it('still sets other fields when there are errors', () => {
      logErrorSpy.and.stub();

      const changes = {
        manifest: {foobar: false},
        streaming: {bufferBehind: 77},
      };
      expect(player.configure(changes)).toBe(false);

      const newConfig = player.getConfiguration();
      expect(newConfig.streaming.bufferBehind).toBe(77);
    });

    // https://github.com/google/shaka-player/issues/1524
    it('does not pollute other advanced DRM configs', () => {
      player.configure('drm.advanced.foo', {});
      player.configure('drm.advanced.bar', {});
      const fooConfig1 = player.getConfiguration().drm.advanced['foo'];
      const barConfig1 = player.getConfiguration().drm.advanced['bar'];
      expect(fooConfig1.distinctiveIdentifierRequired).toBe(false);
      expect(barConfig1.distinctiveIdentifierRequired).toBe(false);

      player.configure('drm.advanced.foo.distinctiveIdentifierRequired', true);
      const fooConfig2 = player.getConfiguration().drm.advanced['foo'];
      const barConfig2 = player.getConfiguration().drm.advanced['bar'];
      expect(fooConfig2.distinctiveIdentifierRequired).toBe(true);
      expect(barConfig2.distinctiveIdentifierRequired).toBe(false);
    });

    it('sets default streaming configuration with low latency mode', () => {
      player.configure({
        streaming: {
          lowLatencyMode: true,
          rebufferingGoal: 1,
          inaccurateManifestTolerance: 1,
        },
      });
      expect(player.getConfiguration().streaming.rebufferingGoal).toBe(1);
      expect(player.getConfiguration().streaming.inaccurateManifestTolerance)
          .toBe(1);

      // When low latency streaming gets enabled, rebufferingGoal will default
      // to 0.01 if unless specified, and inaccurateManifestTolerance will
      // default to 0 unless specified.
      player.configure('streaming.lowLatencyMode', true);
      expect(player.getConfiguration().streaming.rebufferingGoal).toBe(0.01);
      expect(player.getConfiguration().streaming.inaccurateManifestTolerance)
          .toBe(0);
    });
  });

  describe('resetConfiguration', () => {
    it('resets configurations to default', () => {
      const default_ = player.getConfiguration().streaming.bufferingGoal;
      expect(default_).not.toBe(100);
      player.configure('streaming.bufferingGoal', 100);
      expect(player.getConfiguration().streaming.bufferingGoal).toBe(100);
      player.resetConfiguration();
      expect(player.getConfiguration().streaming.bufferingGoal).toBe(default_);
    });

    it('resets the arbitrary keys', () => {
      player.configure('drm.servers.org\\.w3\\.clearKey', 'http://foo.com');
      expect(player.getConfiguration().drm.servers).toEqual({
        'org.w3.clearKey': 'http://foo.com',
      });
      player.resetConfiguration();
      expect(player.getConfiguration().drm.servers).toEqual({});
    });

    it('keeps shared configuration the same', () => {
      const config = player.getSharedConfiguration();
      player.resetConfiguration();
      expect(player.getSharedConfiguration()).toBe(config);
    });
  });

  describe('AbrManager', () => {
    beforeEach(() => {
      goog.asserts.assert(manifest, 'manifest must be non-null');
    });

    it('sets through load', async () => {
      await player.load(fakeManifestUri, 0, fakeMimeType);
      expect(abrManager.init).toHaveBeenCalled();
    });

    it('calls chooseVariant', async () => {
      await player.load(fakeManifestUri, 0, fakeMimeType);
      expect(abrManager.chooseVariant).toHaveBeenCalled();
    });

    it('enables automatically', async () => {
      await player.load(fakeManifestUri, 0, fakeMimeType);
      expect(abrManager.enable).toHaveBeenCalled();
    });

    it('does not enable if adaptation is disabled', async () => {
      player.configure({abr: {enabled: false}});
      await player.load(fakeManifestUri, 0, fakeMimeType);
      expect(abrManager.enable).not.toHaveBeenCalled();
    });

    it('enables/disables though configure', async () => {
      await player.load(fakeManifestUri, 0, fakeMimeType);
      abrManager.enable.calls.reset();
      abrManager.disable.calls.reset();

      player.configure({abr: {enabled: false}});
      expect(abrManager.disable).toHaveBeenCalled();

      player.configure({abr: {enabled: true}});
      expect(abrManager.enable).toHaveBeenCalled();
    });

    it('reuses AbrManager instance', async () => {
      /** @type {!jasmine.Spy} */
      const spy =
          jasmine.createSpy('AbrManagerFactory').and.returnValue(abrManager);
      player.configure({abrFactory: spy});

      await player.load(fakeManifestUri, 0, fakeMimeType);
      expect(spy).toHaveBeenCalled();
      spy.calls.reset();

      await player.load(fakeManifestUri, 0, fakeMimeType);
      expect(spy).not.toHaveBeenCalled();
    });

    it('creates new AbrManager if factory changes', async () => {
      /** @type {!jasmine.Spy} */
      const spy1 =
          jasmine.createSpy('AbrManagerFactory').and.returnValue(abrManager);
      /** @type {!jasmine.Spy} */
      const spy2 =
          jasmine.createSpy('AbrManagerFactory').and.returnValue(abrManager);
      player.configure({abrFactory: spy1});

      await player.load(fakeManifestUri, 0, fakeMimeType);
      expect(spy1).toHaveBeenCalled();
      expect(spy2).not.toHaveBeenCalled();
      spy1.calls.reset();

      player.configure({abrFactory: spy2});
      await player.load(fakeManifestUri, 0, fakeMimeType);
      expect(spy1).not.toHaveBeenCalled();
      expect(spy2).toHaveBeenCalled();
    });
  });

  describe('filterTracks', () => {
    it('retains only video+audio variants if they exist', async () => {
      manifest = shaka.test.ManifestGenerator.generate((manifest) => {
        manifest.addVariant(10, (variant) => {
          variant.addAudio(1);
        });
        manifest.addVariant(11, (variant) => {
          variant.addAudio(2);
          variant.addVideo(3);
        });
        manifest.addVariant(12, (variant) => {
          variant.addVideo(4);
        });
      });

      const variantTracks = [
        jasmine.objectContaining({
          id: 11,
          active: true,
          type: 'variant',
        }),
      ];

      await player.load(fakeManifestUri, 0, fakeMimeType);
      const actualVariantTracks = player.getVariantTracks();
      expect(actualVariantTracks).toEqual(variantTracks);
    });
  });

  describe('tracks', () => {
    /** @type {!Array.<shaka.extern.Track>} */
    let variantTracks;
    /** @type {!Array.<shaka.extern.Track>} */
    let textTracks;
    /** @type {!Array.<shaka.extern.Track>} */
    let imageTracks;

    beforeEach(async () => {
      // A manifest we can use to test track expectations.
      manifest = shaka.test.ManifestGenerator.generate((manifest) => {
        manifest.addVariant(100, (variant) => {  // main surround, low res
          variant.bandwidth = 1300;
          variant.language = 'en';
          variant.addVideo(1, (stream) => {
            stream.originalId = 'video-1kbps';
            stream.bandwidth = 1000;
            stream.width = 100;
            stream.height = 200;
            stream.frameRate = 1000000 / 42000;
            stream.pixelAspectRatio = '59:54';
            stream.roles = ['main'];
          });
          variant.addAudio(3, (stream) => {
            stream.originalId = 'audio-en-6c';
            stream.bandwidth = 300;
            stream.channelsCount = 6;
            stream.audioSamplingRate = 48000;
            stream.roles = ['main'];
          });
        });
        manifest.addVariant(101, (variant) => {  // main surround, high res
          variant.bandwidth = 2300;
          variant.language = 'en';
          variant.addVideo(2, (stream) => {
            stream.originalId = 'video-2kbps';
            stream.bandwidth = 2000;
            stream.frameRate = 24;
            stream.pixelAspectRatio = '59:54';
            stream.size(200, 400);
          });
          variant.addExistingStream(3);  // audio
        });
        manifest.addVariant(102, (variant) => {  // main stereo, low res
          variant.bandwidth = 1100;
          variant.language = 'en';
          variant.addExistingStream(1);  // video
          variant.addAudio(4, (stream) => {
            stream.originalId = 'audio-en-2c';
            stream.bandwidth = 100;
            stream.channelsCount = 2;
            stream.audioSamplingRate = 48000;
            stream.roles = ['main'];
          });
        });
        manifest.addVariant(103, (variant) => {  // main stereo, high res
          variant.bandwidth = 2100;
          variant.language = 'en';
          variant.addExistingStream(2);  // video
          variant.addExistingStream(4);  // audio
        });
        manifest.addVariant(104, (variant) => {  // commentary stereo, low res
          variant.bandwidth = 1100;
          variant.language = 'en';
          variant.addExistingStream(1);  // video
          variant.addAudio(5, (stream) => {
            stream.originalId = 'audio-commentary';
            stream.bandwidth = 100;
            stream.channelsCount = 2;
            stream.audioSamplingRate = 48000;
            stream.roles = ['commentary'];
          });
        });
        manifest.addVariant(105, (variant) => {  // commentary stereo, low res
          variant.bandwidth = 2100;
          variant.language = 'en';
          variant.addExistingStream(2);  // video
          variant.addExistingStream(5);  // audio
        });
        manifest.addVariant(106, (variant) => {  // spanish stereo, low res
          variant.language = 'es';
          variant.bandwidth = 1100;
          variant.addExistingStream(1);  // video
          variant.addAudio(6, (stream) => {
            stream.originalId = 'audio-es';
            stream.bandwidth = 100;
            stream.channelsCount = 2;
            stream.audioSamplingRate = 48000;
          });
        });
        manifest.addVariant(107, (variant) => {  // spanish stereo, high res
          variant.language = 'es';
          variant.bandwidth = 2100;
          variant.addExistingStream(2);  // video
          variant.addExistingStream(6);  // audio
        });

        // All text tracks should remain, even with different MIME types.
        manifest.addTextStream(50, (stream) => {
          stream.originalId = 'text-es';
          stream.language = 'es';
          stream.label = 'Spanish';
          stream.bandwidth = 10;
          stream.mimeType = 'text/vtt';
          stream.kind = 'caption';
        });
        manifest.addTextStream(51, (stream) => {
          stream.originalId = 'text-en';
          stream.language = 'en';
          stream.label = 'English';
          stream.bandwidth = 10;
          stream.mimeType = 'application/ttml+xml';
          stream.kind = 'caption';
          stream.roles = ['main'];
        });
        manifest.addTextStream(52, (stream) => {
          stream.originalId = 'text-commentary';
          stream.language = 'en';
          stream.label = 'English';
          stream.bandwidth = 10;
          stream.mimeType = 'application/ttml+xml';
          stream.kind = 'caption';
          stream.roles = ['commentary'];
        });

        // Image tracks
        manifest.addImageStream(53, (stream) => {
          stream.originalId = 'thumbnail';
          stream.width = 100;
          stream.height = 200;
          stream.bandwidth = 10;
          stream.mimeType = 'image/jpeg';
          stream.tilesLayout = '1x1';
        });
      });

      variantTracks = [
        {
          id: 100,
          active: true,
          type: 'variant',
          bandwidth: 1300,
          language: 'en',
          label: null,
          kind: null,
          width: 100,
          height: 200,
          frameRate: 1000000 / 42000,
          pixelAspectRatio: '59:54',
          hdr: null,
          mimeType: 'video/mp4',
          codecs: 'avc1.4d401f, mp4a.40.2',
          audioCodec: 'mp4a.40.2',
          videoCodec: 'avc1.4d401f',
          primary: false,
          roles: ['main'],
          audioRoles: ['main'],
          forced: false,
          videoId: 1,
          audioId: 3,
          channelsCount: 6,
          audioSamplingRate: 48000,
<<<<<<< HEAD
          tilesLayout: null,
=======
          spatialAudio: false,
>>>>>>> b75cd4c3
          audioBandwidth: 300,
          videoBandwidth: 1000,
          originalAudioId: 'audio-en-6c',
          originalVideoId: 'video-1kbps',
          originalTextId: null,
          originalImageId: null,
        },
        {
          id: 101,
          active: false,
          type: 'variant',
          bandwidth: 2300,
          language: 'en',
          label: null,
          kind: null,
          width: 200,
          height: 400,
          frameRate: 24,
          pixelAspectRatio: '59:54',
          hdr: null,
          mimeType: 'video/mp4',
          codecs: 'avc1.4d401f, mp4a.40.2',
          audioCodec: 'mp4a.40.2',
          videoCodec: 'avc1.4d401f',
          primary: false,
          roles: ['main'],
          audioRoles: ['main'],
          forced: false,
          videoId: 2,
          audioId: 3,
          channelsCount: 6,
          audioSamplingRate: 48000,
<<<<<<< HEAD
          tilesLayout: null,
=======
          spatialAudio: false,
>>>>>>> b75cd4c3
          audioBandwidth: 300,
          videoBandwidth: 2000,
          originalAudioId: 'audio-en-6c',
          originalVideoId: 'video-2kbps',
          originalTextId: null,
          originalImageId: null,
        },
        {
          id: 102,
          active: false,
          type: 'variant',
          bandwidth: 1100,
          language: 'en',
          label: null,
          kind: null,
          width: 100,
          height: 200,
          frameRate: 1000000 / 42000,
          pixelAspectRatio: '59:54',
          hdr: null,
          mimeType: 'video/mp4',
          codecs: 'avc1.4d401f, mp4a.40.2',
          audioCodec: 'mp4a.40.2',
          videoCodec: 'avc1.4d401f',
          primary: false,
          roles: ['main'],
          audioRoles: ['main'],
          forced: false,
          videoId: 1,
          audioId: 4,
          channelsCount: 2,
          audioSamplingRate: 48000,
<<<<<<< HEAD
          tilesLayout: null,
=======
          spatialAudio: false,
>>>>>>> b75cd4c3
          audioBandwidth: 100,
          videoBandwidth: 1000,
          originalAudioId: 'audio-en-2c',
          originalVideoId: 'video-1kbps',
          originalTextId: null,
          originalImageId: null,
        },
        {
          id: 103,
          active: false,
          type: 'variant',
          bandwidth: 2100,
          language: 'en',
          label: null,
          kind: null,
          width: 200,
          height: 400,
          frameRate: 24,
          pixelAspectRatio: '59:54',
          hdr: null,
          mimeType: 'video/mp4',
          codecs: 'avc1.4d401f, mp4a.40.2',
          audioCodec: 'mp4a.40.2',
          videoCodec: 'avc1.4d401f',
          primary: false,
          roles: ['main'],
          audioRoles: ['main'],
          forced: false,
          videoId: 2,
          audioId: 4,
          channelsCount: 2,
          audioSamplingRate: 48000,
<<<<<<< HEAD
          tilesLayout: null,
=======
          spatialAudio: false,
>>>>>>> b75cd4c3
          audioBandwidth: 100,
          videoBandwidth: 2000,
          originalAudioId: 'audio-en-2c',
          originalVideoId: 'video-2kbps',
          originalTextId: null,
          originalImageId: null,
        },
        {
          id: 104,
          active: false,
          type: 'variant',
          bandwidth: 1100,
          language: 'en',
          label: null,
          kind: null,
          width: 100,
          height: 200,
          frameRate: 1000000 / 42000,
          pixelAspectRatio: '59:54',
          hdr: null,
          mimeType: 'video/mp4',
          codecs: 'avc1.4d401f, mp4a.40.2',
          audioCodec: 'mp4a.40.2',
          videoCodec: 'avc1.4d401f',
          primary: false,
          roles: ['commentary', 'main'],
          audioRoles: ['commentary'],
          forced: false,
          videoId: 1,
          audioId: 5,
          channelsCount: 2,
          audioSamplingRate: 48000,
<<<<<<< HEAD
          tilesLayout: null,
=======
          spatialAudio: false,
>>>>>>> b75cd4c3
          audioBandwidth: 100,
          videoBandwidth: 1000,
          originalAudioId: 'audio-commentary',
          originalVideoId: 'video-1kbps',
          originalTextId: null,
          originalImageId: null,
        },
        {
          id: 105,
          active: false,
          type: 'variant',
          bandwidth: 2100,
          language: 'en',
          label: null,
          kind: null,
          width: 200,
          height: 400,
          frameRate: 24,
          pixelAspectRatio: '59:54',
          hdr: null,
          mimeType: 'video/mp4',
          codecs: 'avc1.4d401f, mp4a.40.2',
          audioCodec: 'mp4a.40.2',
          videoCodec: 'avc1.4d401f',
          primary: false,
          roles: ['commentary'],
          audioRoles: ['commentary'],
          forced: false,
          videoId: 2,
          audioId: 5,
          channelsCount: 2,
          audioSamplingRate: 48000,
<<<<<<< HEAD
          tilesLayout: null,
=======
          spatialAudio: false,
>>>>>>> b75cd4c3
          audioBandwidth: 100,
          videoBandwidth: 2000,
          originalAudioId: 'audio-commentary',
          originalVideoId: 'video-2kbps',
          originalTextId: null,
          originalImageId: null,
        },
        {
          id: 106,
          active: false,
          type: 'variant',
          bandwidth: 1100,
          language: 'es',
          label: null,
          kind: null,
          width: 100,
          height: 200,
          frameRate: 1000000 / 42000,
          pixelAspectRatio: '59:54',
          hdr: null,
          mimeType: 'video/mp4',
          codecs: 'avc1.4d401f, mp4a.40.2',
          audioCodec: 'mp4a.40.2',
          videoCodec: 'avc1.4d401f',
          primary: false,
          roles: ['main'],
          audioRoles: [],
          forced: false,
          videoId: 1,
          audioId: 6,
          channelsCount: 2,
          audioSamplingRate: 48000,
<<<<<<< HEAD
          tilesLayout: null,
=======
          spatialAudio: false,
>>>>>>> b75cd4c3
          audioBandwidth: 100,
          videoBandwidth: 1000,
          originalAudioId: 'audio-es',
          originalVideoId: 'video-1kbps',
          originalTextId: null,
          originalImageId: null,
        },
        {
          id: 107,
          active: false,
          type: 'variant',
          bandwidth: 2100,
          language: 'es',
          label: null,
          kind: null,
          width: 200,
          height: 400,
          frameRate: 24,
          pixelAspectRatio: '59:54',
          hdr: null,
          mimeType: 'video/mp4',
          codecs: 'avc1.4d401f, mp4a.40.2',
          audioCodec: 'mp4a.40.2',
          videoCodec: 'avc1.4d401f',
          primary: false,
          roles: [],
          audioRoles: [],
          forced: false,
          videoId: 2,
          audioId: 6,
          channelsCount: 2,
          audioSamplingRate: 48000,
<<<<<<< HEAD
          tilesLayout: null,
=======
          spatialAudio: false,
>>>>>>> b75cd4c3
          audioBandwidth: 100,
          videoBandwidth: 2000,
          originalAudioId: 'audio-es',
          originalVideoId: 'video-2kbps',
          originalTextId: null,
          originalImageId: null,
        },
      ];

      textTracks = [
        {
          id: 50,
          active: true,
          type: ContentType.TEXT,
          language: 'es',
          label: 'Spanish',
          kind: 'caption',
          mimeType: 'text/vtt',
          codecs: null,
          audioCodec: null,
          videoCodec: null,
          primary: false,
          roles: [],
          audioRoles: null,
          forced: false,
          channelsCount: null,
          audioSamplingRate: null,
<<<<<<< HEAD
          tilesLayout: null,
=======
          spatialAudio: false,
>>>>>>> b75cd4c3
          audioBandwidth: null,
          videoBandwidth: null,
          bandwidth: 0,
          width: null,
          height: null,
          frameRate: null,
          pixelAspectRatio: null,
          hdr: null,
          videoId: null,
          audioId: null,
          originalAudioId: null,
          originalVideoId: null,
          originalTextId: 'text-es',
          originalImageId: null,
        },
        {
          id: 51,
          active: false,
          type: ContentType.TEXT,
          language: 'en',
          label: 'English',
          kind: 'caption',
          mimeType: 'application/ttml+xml',
          codecs: null,
          audioCodec: null,
          videoCodec: null,
          primary: false,
          roles: ['main'],
          audioRoles: null,
          forced: false,
          channelsCount: null,
          audioSamplingRate: null,
<<<<<<< HEAD
          tilesLayout: null,
=======
          spatialAudio: false,
>>>>>>> b75cd4c3
          audioBandwidth: null,
          videoBandwidth: null,
          bandwidth: 0,
          width: null,
          height: null,
          frameRate: null,
          pixelAspectRatio: null,
          hdr: null,
          videoId: null,
          audioId: null,
          originalAudioId: null,
          originalVideoId: null,
          originalTextId: 'text-en',
          originalImageId: null,
        },
        {
          id: 52,
          active: false,
          type: ContentType.TEXT,
          language: 'en',
          label: 'English',
          kind: 'caption',
          mimeType: 'application/ttml+xml',
          codecs: null,
          audioCodec: null,
          videoCodec: null,
          primary: false,
          roles: ['commentary'],
          audioRoles: null,
          forced: false,
          channelsCount: null,
          spatialAudio: false,
          audioSamplingRate: null,
          tilesLayout: null,
          audioBandwidth: null,
          videoBandwidth: null,
          bandwidth: 0,
          width: null,
          height: null,
          frameRate: null,
          pixelAspectRatio: null,
          hdr: null,
          videoId: null,
          audioId: null,
          originalAudioId: null,
          originalVideoId: null,
          originalTextId: 'text-commentary',
          originalImageId: null,
        },
      ];

      imageTracks = [
        {
          id: 53,
          active: false,
          type: ContentType.IMAGE,
          language: '',
          label: null,
          kind: null,
          mimeType: 'image/jpeg',
          codecs: null,
          audioCodec: null,
          videoCodec: null,
          primary: false,
          roles: [],
          audioRoles: null,
          forced: false,
          channelsCount: null,
          audioSamplingRate: null,
          tilesLayout: '1x1',
          audioBandwidth: null,
          videoBandwidth: null,
          bandwidth: 10,
          width: 100,
          height: 200,
          frameRate: null,
          pixelAspectRatio: null,
          hdr: null,
          videoId: null,
          audioId: null,
          originalAudioId: null,
          originalVideoId: null,
          originalTextId: null,
          originalImageId: 'thumbnail',
        },
      ];

      goog.asserts.assert(manifest, 'manifest must be non-null');

      // Language/channel prefs must be set before load.  Used in
      // select*Language() tests.
      player.configure({
        preferredAudioLanguage: 'en',
        preferredTextLanguage: 'es',
        preferredAudioChannelCount: 6,
      });

      await player.load(fakeManifestUri, 0, fakeMimeType);
      streamingEngine.switchVariant.calls.reset();
      streamingEngine.switchTextStream.calls.reset();
    });

    it('returns the correct tracks', () => {
      expect(player.getVariantTracks()).toEqual(variantTracks);
      expect(player.getTextTracks()).toEqual(textTracks);
      expect(player.getImageTracks()).toEqual(imageTracks);
    });

    it('returns empty arrays before tracks can be determined', async () => {
      const parser = new shaka.test.FakeManifestParser(manifest);

      parser.start.and.callFake((manifestUri, playerInterface) => {
        // The player does not yet have a manifest.
        expect(player.getVariantTracks()).toEqual([]);
        expect(player.getTextTracks()).toEqual([]);
        expect(player.getImageTracks()).toEqual([]);

        parser.playerInterface = playerInterface;
        return Promise.resolve(manifest);
      });

      await player.load(fakeManifestUri, 0, fakeMimeType);

      expect(player.getVariantTracks()).toEqual(variantTracks);
      expect(player.getTextTracks()).toEqual(textTracks);
      expect(player.getImageTracks()).toEqual(imageTracks);
    });

    it('doesn\'t disable AbrManager if switching variants', () => {
      let config = player.getConfiguration();
      expect(config.abr.enabled).toBe(true);

      const newTrack = player.getVariantTracks().filter((t) => !t.active)[0];
      player.selectVariantTrack(newTrack);

      config = player.getConfiguration();
      expect(config.abr.enabled).toBe(true);
    });

    it('doesn\'t disable AbrManager if switching text', () => {
      let config = player.getConfiguration();
      expect(config.abr.enabled).toBe(true);

      const newTrack = player.getTextTracks().filter((t) => !t.active)[0];
      player.selectTextTrack(newTrack);

      config = player.getConfiguration();
      expect(config.abr.enabled).toBe(true);
    });

    it('switches streams', () => {
      const newTrack = player.getVariantTracks().filter((t) => !t.active)[0];
      player.selectVariantTrack(newTrack);

      expect(streamingEngine.switchVariant).toHaveBeenCalled();
      const variant = streamingEngine.switchVariant.calls.argsFor(0)[0];
      expect(variant.id).toBe(newTrack.id);
    });

    it('switching audio doesn\'t change selected text track', () => {
      player.configure({
        preferredTextLanguage: 'es',
      });

      // We will manually switch from Spanish to English.
      const englishTextTrack =
          player.getTextTracks().filter((t) => t.language == 'en')[0];

      player.selectTextTrack(englishTextTrack);
      expect(streamingEngine.switchTextStream).toHaveBeenCalled();
      // We have selected an English text track explicitly.
      expect(getActiveTextTrack().id).toBe(englishTextTrack.id);

      const newVariantTrack =
          player.getVariantTracks().filter((t) => !t.active)[0];
      player.selectVariantTrack(newVariantTrack);

      // The active text track has not changed, even though the text language
      // preference is Spanish.
      expect(getActiveTextTrack().id).toBe(englishTextTrack.id);
    });

    it('selectAudioLanguage() takes precedence over ' +
       'preferredAudioLanguage', () => {
      // This preference is set in beforeEach, before load().
      expect(player.getConfiguration().preferredAudioLanguage).toBe('en');
      expect(getActiveVariantTrack().language).toBe('en');

      player.selectAudioLanguage('es');

      expect(streamingEngine.switchVariant).toHaveBeenCalled();
      const args = streamingEngine.switchVariant.calls.argsFor(0);
      expect(args[0].language).toBe('es');
      expect(args[1]).toBe(true);
      expect(getActiveVariantTrack().language).toBe('es');
    });

    it('selectAudioLanguage() respects selected role', () => {
      expect(getActiveVariantTrack().roles).not.toContain('commentary');

      player.selectAudioLanguage('en', 'commentary');

      expect(streamingEngine.switchVariant).toHaveBeenCalled();
      const args = streamingEngine.switchVariant.calls.argsFor(0);
      expect(args[0].audio.roles).toContain('commentary');
      expect(args[1]).toBe(true);
      expect(getActiveVariantTrack().roles).toContain('commentary');
    });

    it('selectAudioLanguage() applies role only to audio', () => {
      expect(getActiveVariantTrack().roles).not.toContain('commentary');
      player.selectAudioLanguage('en', 'commentary');
      let args = streamingEngine.switchVariant.calls.argsFor(0);
      expect(args[0].audio.roles).toContain('commentary');
      expect(args[0].video.roles).toContain('main');

      // Switch audio role from 'commentary' to 'main'.
      streamingEngine.switchVariant.calls.reset();
      player.selectAudioLanguage('en', 'main');
      expect(streamingEngine.switchVariant).toHaveBeenCalled();
      args = streamingEngine.switchVariant.calls.argsFor(0);
      expect(args[0].audio.roles).toContain('main');
      expect(args[0].video.roles).toContain('main');
    });

    it('selectAudioLanguage() does not change selected text track', () => {
      // This came up in a custom application that allows to select
      // from all tracks regardless of selected language.
      // We imitate this behavior by calling selectTextLanguage()
      // with one language and then selecting a track in a different
      // language.
      player.selectTextLanguage('en');
      const spanishTextTrack = textTracks.filter((t) => t.language == 'es')[0];
      player.selectTextTrack(spanishTextTrack);
      player.selectAudioLanguage('es');
      expect(getActiveTextTrack().id).toBe(spanishTextTrack.id);
    });

    // Regression test for https://github.com/google/shaka-player/issues/2906
    // and https://github.com/google/shaka-player/issues/2909.
    it('selectAudioLanguage() can choose role-less tracks', async () => {
      // For this test, we use a different (and simpler) manifest.
      // Both audio tracks are English; one has a role, and one has no roles.
      // The role=description track comes first to reproduce the conditions in
      // #2909.
      manifest = shaka.test.ManifestGenerator.generate((manifest) => {
        manifest.addVariant(100, (variant) => {
          variant.bandwidth = 1300;
          variant.language = 'en';
          variant.addVideo(1, (stream) => {
            stream.originalId = 'video';
            stream.bandwidth = 1000;
            stream.width = 100;
            stream.height = 200;
            stream.frameRate = 1000000 / 42000;
            stream.pixelAspectRatio = '59:54';
            stream.roles = [];
          });
          variant.addAudio(2, (stream) => {
            stream.originalId = 'audio-en-description';
            stream.bandwidth = 100;
            stream.channelsCount = 2;
            stream.audioSamplingRate = 48000;
            stream.roles = ['description'];
          });
        });
        manifest.addVariant(101, (variant) => {
          variant.bandwidth = 2300;
          variant.language = 'en';
          variant.addExistingStream(1);  // video
          variant.addAudio(3, (stream) => {
            stream.originalId = 'audio-en';
            stream.bandwidth = 100;
            stream.channelsCount = 2;
            stream.audioSamplingRate = 48000;
            stream.roles = [];
          });
        });
      });

      // No explicit preferred audio language is also part of #2909.
      player.configure('preferredAudioLanguage', undefined);

      // Load again to get this test-specific manifest loaded.
      await player.load(fakeManifestUri, 0, fakeMimeType);

      // #2909: The initial choice should be for the role-less track, even
      // though it is second in the manifest.
      expect(getActiveVariantTrack().audioRoles).toEqual([]);

      player.selectAudioLanguage('en', 'description');
      expect(getActiveVariantTrack().audioRoles).toEqual(['description']);

      // #2906: Selecting no particular role should prefer the track without any
      // roles.
      player.selectAudioLanguage('en');
      expect(getActiveVariantTrack().audioRoles).toEqual([]);
    });

    it('selectTextLanguage() does not change selected variant track', () => {
      // This came up in a custom application that allows to select
      // from all tracks regardless of selected language.
      // We imitate this behavior by calling selectAudioLanguage()
      // with one language and then selecting a track in a different
      // language.
      player.selectAudioLanguage('es');
      const englishVariantTrack =
          variantTracks.filter((t) => t.language == 'en')[0];
      player.selectVariantTrack(englishVariantTrack);
      player.selectTextLanguage('es');
      expect(getActiveVariantTrack().id).toBe(englishVariantTrack.id);
    });

    it('selectTextLanguage() takes precedence over ' +
       'preferredTextLanguage', () => {
      // This preference is set in beforeEach, before load().
      expect(player.getConfiguration().preferredTextLanguage).toBe('es');
      expect(getActiveTextTrack().language).toBe('es');

      player.selectTextLanguage('en');

      expect(streamingEngine.switchTextStream).toHaveBeenCalled();
      const args = streamingEngine.switchTextStream.calls.argsFor(0);
      expect(args[0].language).toBe('en');
      expect(getActiveTextTrack().language).toBe('en');
    });

    it('selectTextLanguage() respects selected role', () => {
      expect(getActiveTextTrack().roles).not.toContain('commentary');

      player.selectTextLanguage('en', 'commentary');

      expect(streamingEngine.switchTextStream).toHaveBeenCalled();
      const args = streamingEngine.switchTextStream.calls.argsFor(0);
      expect(args[0].roles).toContain('commentary');
      expect(getActiveTextTrack().roles).toContain('commentary');
    });

    it('changing current audio language changes active stream', () => {
      expect(getActiveVariantTrack().language).not.toBe('es');
      expect(streamingEngine.switchVariant).not.toHaveBeenCalled();
      player.selectAudioLanguage('es');

      expect(streamingEngine.switchVariant).toHaveBeenCalled();
      const args = streamingEngine.switchVariant.calls.argsFor(0);
      expect(args[0].language).toBe('es');
      expect(args[1]).toBe(true);
      expect(getActiveVariantTrack().language).toBe('es');
    });

    it('changing current text language changes active stream', () => {
      expect(getActiveTextTrack().language).not.toBe('en');
      expect(streamingEngine.switchTextStream).not.toHaveBeenCalled();
      player.selectTextLanguage('en');

      expect(streamingEngine.switchTextStream).toHaveBeenCalled();
      const args = streamingEngine.switchTextStream.calls.argsFor(0);
      expect(args[0].language).toBe('en');
      expect(getActiveTextTrack().language).toBe('en');
    });

    // https://github.com/google/shaka-player/issues/2010
    it('changing text lang changes active stream when not streaming', () => {
      player.setTextTrackVisibility(false);

      expect(getActiveTextTrack()).toBe(null);
      expect(streamingEngine.switchTextStream).not.toHaveBeenCalled();
      player.selectTextLanguage('en');
      player.setTextTrackVisibility(true);

      expect(streamingEngine.switchTextStream).toHaveBeenCalled();
      expect(getActiveTextTrack().language).toBe('en');
    });

    it('remembers the channel count when ABR is reenabled', () => {
      // We prefer 6 channels, and we are currently playing 6 channels.
      expect(player.getConfiguration().preferredAudioChannelCount).toBe(6);
      expect(getActiveVariantTrack().channelsCount).toBe(6);

      // Manually turn off ABR and select a 2-channel track.
      player.configure({abr: {enabled: false}});
      const newTrack =
          player.getVariantTracks().filter((t) => t.channelsCount == 2)[0];
      player.selectVariantTrack(newTrack);

      // See that we are playing a 2-channel track now.
      expect(getActiveVariantTrack().channelsCount).toBe(2);

      // See that AbrManager has a list of 2-channel tracks now.
      expect(abrManager.variants.length).toBeGreaterThan(0);
      for (const v of abrManager.variants) {
        expect(v.audio.channelsCount).toBe(2);
      }

      // Re-enable ABR.
      player.configure({abr: {enabled: true}});

      // See that AbrManager still has a list of 2-channel tracks.
      expect(abrManager.variants.length).toBeGreaterThan(0);
      for (const v of abrManager.variants) {
        expect(v.audio.channelsCount).toBe(2);
      }
      // See that we are still playing a 2-channel track.
      expect(getActiveVariantTrack().channelsCount).toBe(2);
    });

    it('remembers the channel count across key status changes', () => {
      // Simulate an encrypted stream.  Mark half of the audio streams with key
      // ID 'aaa', and the other half with 'bbb'.  Remove all roles, so that our
      // choices are limited only by channel count and key status.
      for (const variant of manifest.variants) {
        const keyId = (variant.audio.id % 2) ? 'aaa' : 'bbb';
        variant.audio.keyIds = new Set([keyId]);
        variant.video.roles = [];
        variant.audio.roles = [];
      }

      // We prefer 6 channels, and we are currently playing 6 channels.
      expect(player.getConfiguration().preferredAudioChannelCount).toBe(6);
      expect(getActiveVariantTrack().channelsCount).toBe(6);

      // Manually select a 2-channel track.
      const newTrack =
          player.getVariantTracks().filter((t) => t.channelsCount == 2)[0];
      player.selectVariantTrack(newTrack);

      // See that we are playing a 2-channel track now.
      expect(getActiveVariantTrack().channelsCount).toBe(2);

      // See that AbrManager has a list of 2-channel tracks now.
      expect(abrManager.variants.length).toBeGreaterThan(0);
      for (const v of abrManager.variants) {
        expect(v.audio.channelsCount).toBe(2);
      }

      // Simulate a key status event that would trigger the removal of some
      // tracks.
      onKeyStatus({
        'aaa': 'usable',
        'bbb': 'output-restricted',
      });

      // See that AbrManager still has a list of 2-channel tracks.
      expect(abrManager.variants.length).toBeGreaterThan(0);
      for (const v of abrManager.variants) {
        expect(v.audio.channelsCount).toBe(2);
      }
      // See that we are still playing a 2-channel track.
      expect(getActiveVariantTrack().channelsCount).toBe(2);
    });

    describe('only fires change event when something changes', () => {
      /** @type {jasmine.Spy} */
      let textChanged;

      /** @type {jasmine.Spy} */
      let variantChanged;

      beforeEach(() => {
        textChanged = jasmine.createSpy('textChanged');
        player.addEventListener('textchanged', Util.spyFunc(textChanged));

        variantChanged = jasmine.createSpy('variantChanged');
        player.addEventListener('variantchanged', Util.spyFunc(variantChanged));
      });

      it('in selectTextTrack', async () => {
        // Any text track we're not already streaming.
        const newTrack = player.getTextTracks().filter((t) => !t.active)[0];

        // Call selectTextTrack with a new track.  Expect an event to fire.
        player.selectTextTrack(newTrack);
        await shaka.test.Util.shortDelay();
        expect(textChanged).toHaveBeenCalled();
        textChanged.calls.reset();

        // Call again with the same track, and expect no event to fire, since
        // nothing changed this time.
        player.selectTextTrack(newTrack);
        await shaka.test.Util.shortDelay();
        expect(textChanged).not.toHaveBeenCalled();
      });

      it('in selectVariantTrack', async () => {
        // Any variant track we're not already streaming.
        const newTrack = player.getVariantTracks().filter((t) => !t.active)[0];

        // Call selectVariantTrack with a new track.  Expect an event to fire.
        player.selectVariantTrack(newTrack);
        await shaka.test.Util.shortDelay();
        expect(variantChanged).toHaveBeenCalled();
        variantChanged.calls.reset();

        // Call again with the same track, and expect no event to fire, since
        // nothing changed this time.
        player.selectVariantTrack(newTrack);
        await shaka.test.Util.shortDelay();
        expect(variantChanged).not.toHaveBeenCalled();
      });

      it('in selectTextLanguage', async () => {
        // The current text language.
        const currentLanguage = player.getTextTracks()
            .filter((t) => t.active)[0].language;
        const newLanguage = player.getTextTracks()
            .filter((t) => t.language != currentLanguage)[0].language;

        // Call selectTextLanguage with a new language.  Expect an event to
        // fire.
        player.selectTextLanguage(newLanguage);
        await shaka.test.Util.shortDelay();
        expect(textChanged).toHaveBeenCalled();
        textChanged.calls.reset();

        // Call again with the same language, and expect no event to fire,
        // since nothing changed this time.
        player.selectTextLanguage(newLanguage);
        await shaka.test.Util.shortDelay();
        expect(textChanged).not.toHaveBeenCalled();
      });

      it('in selectAudioLanguage', async () => {
        // The current audio language.
        const currentLanguage = player.getVariantTracks()
            .filter((t) => t.active)[0].language;
        const newLanguage = player.getVariantTracks()
            .filter((t) => t.language != currentLanguage)[0].language;

        // Call selectAudioLanguage with a new language.  Expect an event to
        // fire.
        player.selectAudioLanguage(newLanguage);
        await shaka.test.Util.shortDelay();
        expect(variantChanged).toHaveBeenCalled();
        variantChanged.calls.reset();

        // Call again with the same language, and expect no event to fire,
        // since nothing changed this time.
        player.selectAudioLanguage(newLanguage);
        await shaka.test.Util.shortDelay();
        expect(variantChanged).not.toHaveBeenCalled();
      });
    });
  });  // describe('tracks')

  describe('languages', () => {
    it('chooses the first as default', async () => {
      await runTest(['en', 'es'], 'pt', 0);
    });

    it('chooses the primary track', async () => {
      await runTest(['en', 'es', '*fr'], 'pt', 2);
    });

    it('chooses exact match for main language', async () => {
      await runTest(['en', 'pt', 'pt-BR'], 'pt', 1);
    });

    it('chooses exact match for subtags', async () => {
      await runTest(['en', 'pt', 'pt-BR'], 'PT-BR', 2);
    });

    it('chooses base language if exact does not exist', async () => {
      await runTest(['en', 'es', 'pt'], 'pt-BR', 2);
    });

    it('chooses other subtags if base language does not exist', async () => {
      await runTest(['en', 'es', 'pt-BR'], 'pt-PT', 2);
    });

    it('enables text if its language differs from audio at start', async () => {
      // A manifest we can use to test text visibility.
      manifest = shaka.test.ManifestGenerator.generate((manifest) => {
        manifest.addVariant(0, (variant) => {
          variant.language = 'pt';
          variant.addAudio(0);
        });
        manifest.addVariant(1, (variant) => {
          variant.language = 'en';
          variant.addAudio(1);
        });
        manifest.addTextStream(2, (stream) => {
          stream.language = 'pt';
        });
        manifest.addTextStream(3, (stream) => {
          stream.language = 'fr';
        });
      });

      player.configure({
        preferredAudioLanguage: 'en',
        preferredTextLanguage: 'fr',
      });

      expect(player.isTextTrackVisible()).toBe(false);

      await player.load(fakeManifestUri, 0, fakeMimeType);

      // Text was turned on during startup.
      expect(player.isTextTrackVisible()).toBe(true);

      // Turn text back off.
      await player.setTextTrackVisibility(false);
      expect(player.isTextTrackVisible()).toBe(false);

      // Change text languages after startup.
      player.selectTextLanguage('pt');

      // This should not turn text back on.
      expect(player.isTextTrackVisible()).toBe(false);
    });

    it('chooses an arbitrary language when none given', async () => {
      // The Player shouldn't allow changing between languages, so it should
      // choose an arbitrary language when none is given.
      manifest = shaka.test.ManifestGenerator.generate((manifest) => {
        manifest.addVariant(0, (variant) => {
          variant.language = 'pt';
          variant.addAudio(0);
        });
        manifest.addVariant(1, (variant) => {
          variant.language = 'en';
          variant.addAudio(1);
        });
      });

      player.configure({
        preferredAudioLanguage: undefined,
      });

      await player.load(fakeManifestUri, 0, fakeMimeType);

      expect(abrManager.setVariants).toHaveBeenCalled();

      // If we have chosen any arbitrary language, setVariants is provided
      // with exactly one variant.
      const variants = abrManager.setVariants.calls.argsFor(0)[0];
      expect(variants.length).toBe(1);
    });

    /**
     * @param {!Array.<string>} languages
     * @param {string} preference
     * @param {number} expectedIndex
     * @return {!Promise}
     */
    async function runTest(languages, preference, expectedIndex) {
      // A manifest we can use to test language selection.
      manifest = shaka.test.ManifestGenerator.generate((manifest) => {
        const enumerate = (it) => shaka.util.Iterables.enumerate(it);
        for (const {i, item: lang} of enumerate(languages)) {
          if (lang.charAt(0) == '*') {
            manifest.addVariant(i, (variant) => {
              variant.primary = true;
              variant.language = lang.substr(1);
              variant.addAudio(i);
            });
          } else {
            manifest.addVariant(i, (variant) => {
              variant.language = lang;
              variant.addAudio(i);
            });
          }
        }
      });

      // Set the user preferences, which must happen before load().
      player.configure({
        preferredAudioLanguage: preference,
      });

      await player.load(fakeManifestUri, 0, fakeMimeType);
      expect(getActiveVariantTrack().id).toBe(expectedIndex);
    }
  });  // describe('languages')

  describe('getStats', () => {
    const oldDateNow = Date.now;

    beforeEach(async () => {
      Date.now = () => 0;

      // The media element may be paused in a test, make sure that it is reset
      // to avoid cross-test contamination.
      video.paused = false;

      // A manifest we can use to test stats.
      manifest = shaka.test.ManifestGenerator.generate((manifest) => {
        manifest.addVariant(0, (variant) => {
          variant.bandwidth = 200;
          variant.addAudio(1, (stream) => {
            stream.bandwidth = 100;
          });
          variant.addVideo(2, (stream) => {
            stream.bandwidth = 100;
            stream.size(100, 200);
          });
        });
        manifest.addVariant(1, (variant) => {
          variant.bandwidth = 300;
          variant.addExistingStream(1);  // audio
          variant.addVideo(3, (stream) => {
            stream.bandwidth = 200;
            stream.size(200, 400);
          });
        });
        manifest.addVariant(2, (variant) => {
          variant.bandwidth = 300;
          variant.addAudio(4, (stream) => {
            stream.bandwidth = 200;
          });
          variant.addExistingStream(2);  // video
        });
        manifest.addVariant(3, (variant) => {
          variant.bandwidth = 400;
          variant.addExistingStream(4);  // audio
          variant.addExistingStream(3);  // video
        });
      });

      await player.load(fakeManifestUri, 0, fakeMimeType);
    });

    afterEach(() => {
      Date.now = oldDateNow;
    });

    it('tracks estimated bandwidth', () => {
      abrManager.getBandwidthEstimate.and.returnValue(25);
      const stats = player.getStats();
      expect(stats.estimatedBandwidth).toBe(25);
    });

    it('tracks info about current stream', () => {
      const stats = player.getStats();
      // Should have chosen the first of each type of stream.
      expect(stats.width).toBe(100);
      expect(stats.height).toBe(200);
      expect(stats.streamBandwidth).toBe(200);
    });

    it('tracks frame info', () => {
      // getVideoPlaybackQuality does not exist yet.
      let stats = player.getStats();
      expect(stats.decodedFrames).toBeNaN();
      expect(stats.droppedFrames).toBeNaN();
      expect(stats.corruptedFrames).toBeNaN();

      video.getVideoPlaybackQuality = () => {
        return {
          corruptedVideoFrames: 10,
          creationTime: 0,
          totalFrameDelay: 0,
          totalVideoFrames: 75,
          droppedVideoFrames: 125,
        };
      };

      // Now that it exists, theses stats should exist.
      stats = player.getStats();
      expect(stats.decodedFrames).toBe(75);
      expect(stats.droppedFrames).toBe(125);
      expect(stats.corruptedFrames).toBe(10);
    });

    describe('buffer/play times', () => {
      it('tracks play time', () => {
        let stats = player.getStats();
        expect(stats.playTime).toBeCloseTo(0);
        expect(stats.bufferingTime).toBeCloseTo(0);

        // Stop buffering and start "playing".
        forceBufferingTo(false);
        Date.now = () => 5000;

        stats = player.getStats();
        expect(stats.playTime).toBeCloseTo(5);
        expect(stats.bufferingTime).toBeCloseTo(0);
      });

      it('tracks buffering time', () => {
        let stats = player.getStats();
        expect(stats.playTime).toBeCloseTo(0);
        expect(stats.bufferingTime).toBeCloseTo(0);

        forceBufferingTo(true);
        Date.now = () => 5000;

        stats = player.getStats();
        expect(stats.playTime).toBeCloseTo(0);
        expect(stats.bufferingTime).toBeCloseTo(5);
      });

      it('tracks correct time when switching states', () => {
        forceBufferingTo(false);
        Date.now = () => 3000;
        forceBufferingTo(true);
        Date.now = () => 8000;
        forceBufferingTo(true);
        Date.now = () => 17000;
        forceBufferingTo(false);
        Date.now = () => 18000;

        const stats = player.getStats();
        expect(stats.playTime).toBeCloseTo(4);
        expect(stats.bufferingTime).toBeCloseTo(14);
      });
    });

    describe('.switchHistory', () => {
      it('includes original choices', () => {
        // checkHistory prepends the initial stream selections.
        checkHistory([]);
      });

      it('includes selectVariantTrack choices', () => {
        const track = player.getVariantTracks()[3];

        const variants = manifest.variants;
        const variant = variants.find((variant) => variant.id == track.id);

        player.selectVariantTrack(track);

        checkHistory([{
          // We are using a mock date, so this is not a race.
          timestamp: Date.now() / 1000,
          id: variant.id,
          type: 'variant',
          fromAdaptation: false,
          bandwidth: variant.bandwidth,
        }]);
      });

      it('includes adaptation choices', () => {
        const variant = manifest.variants[3];

        switch_(variant);
        checkHistory(jasmine.arrayContaining([
          {
            timestamp: Date.now() / 1000,
            id: variant.id,
            type: 'variant',
            fromAdaptation: true,
            bandwidth: variant.bandwidth,
          },
        ]));
      });

      /**
       * Checks that the switch history is correct.
       * @param {!Array.<shaka.extern.TrackChoice>} additional
       */
      function checkHistory(additional) {
        const prefix = {
          timestamp: jasmine.any(Number),
          id: 0,
          type: 'variant',
          fromAdaptation: true,
          bandwidth: 200,
        };

        const switchHistory = player.getStats().switchHistory;

        expect(switchHistory[0]).toEqual(prefix);
        expect(switchHistory.slice(1)).toEqual(additional);
      }

      /**
       * @param {shaka.extern.Variant} variant
       * @suppress {accessControls}
       */
      function switch_(variant) {
        player.switch_(variant);
      }
    });

    describe('.stateHistory', () => {
      function history() {
        return player.getStats().stateHistory;
      }

      // We expect that the player will start us in the buffering state after
      // loading. We should see that the only entry is a buffering entry.
      it('begins with buffering state', () => {
        expect(history()).toEqual([
          {
            timestamp: jasmine.any(Number),
            duration: 0,
            state: 'buffering',
          },
        ]);
      });

      // We expect that the player will start us in the buffering state, but
      // when the media element is paused, we should see that we change to the
      // paused state.
      it('transitions to paused if the video is paused', () => {
        // Start playback, we must be playing in order to be paused. The
        // buffering state takes precedent over other states, so if we are
        // buffering and then paused, it will only report buffering.
        forceBufferingTo(false);

        // Trigger a pause event.
        video.paused = true;
        video.on['pause']();

        expect(history()).toEqual([
          {
            timestamp: jasmine.any(Number),
            duration: jasmine.any(Number),
            state: 'buffering',
          },
          {
            timestamp: jasmine.any(Number),
            duration: jasmine.any(Number),
            state: 'playing',
          },
          {
            timestamp: jasmine.any(Number),
            duration: jasmine.any(Number),
            state: 'paused',
          },
        ]);
      });

      // We expect that the player will start us in the buffering state, but
      // once we leave that state, we should be playing.
      it('transitions to playing if the video is playing', () => {
        // Leave buffering (and enter playing).
        forceBufferingTo(false);

        expect(history()).toEqual([
          {
            timestamp: jasmine.any(Number),
            duration: jasmine.any(Number),
            state: 'buffering',
          },
          {
            timestamp: jasmine.any(Number),
            duration: jasmine.any(Number),
            state: 'playing',
          },
        ]);
      });

      // We expect that the player will start us in the buffering state. We
      // expect that once we reach the end, we will enter the ended state. Since
      // we must be first playing before reaching the end, this test will
      // reflect that.
      it('transitions to ended when the video ends', () => {
        // Stop buffering (and start playing);
        forceBufferingTo(false);

        // Signal the playhead reaching the end of the content.
        video.ended = true;
        video.on['ended']();

        expect(history()).toEqual([
          {
            timestamp: jasmine.any(Number),
            duration: jasmine.any(Number),
            state: 'buffering',
          },
          {
            timestamp: jasmine.any(Number),
            duration: jasmine.any(Number),
            state: 'playing',
          },
          {
            timestamp: jasmine.any(Number),
            duration: jasmine.any(Number),
            state: 'ended',
          },
        ]);
      });
    });

    /**
     * @param {boolean} buffering
     * @suppress {accessControls}
     */
    function forceBufferingTo(buffering) {
      const State = shaka.media.BufferingObserver.State;

      // Replace the |getState| method on the buffer controllers so that any
      // others calls relying on the state will get the state that we want them
      // to have.
      player.bufferObserver_.getState = () => {
        return buffering ? State.STARVING : State.SATISFIED;
      };

      // Force the update.
      player.updateBufferState_();
    }
  });

  describe('unplayable content', () => {
    it('throws CONTENT_UNSUPPORTED_BY_BROWSER', async () => {
      window.MediaSource.isTypeSupported = (mimeType) => false;

      manifest = shaka.test.ManifestGenerator.generate((manifest) => {
        manifest.addVariant(0, (variant) => {
          variant.addVideo(0);
        });
      });

      const expected = Util.jasmineError(new shaka.util.Error(
          shaka.util.Error.Severity.CRITICAL,
          shaka.util.Error.Category.MANIFEST,
          shaka.util.Error.Code.CONTENT_UNSUPPORTED_BY_BROWSER));
      const load = player.load(fakeManifestUri, 0, fakeMimeType);
      await expectAsync(load).toBeRejectedWith(expected);
    });
  });

  describe('restrictions', () => {
    it('switches if active is restricted by application', async () => {
      manifest = shaka.test.ManifestGenerator.generate((manifest) => {
        manifest.addVariant(0, (variant) => {
          variant.bandwidth = 500;
          variant.addVideo(1);
        });
        manifest.addVariant(1, (variant) => {
          variant.bandwidth = 100;
          variant.addVideo(2);
        });
      });

      await player.load(fakeManifestUri, 0, fakeMimeType);
      let activeVariant = getActiveVariantTrack();
      expect(activeVariant.id).toBe(0);

      // Ask AbrManager to choose the 0th variant from those it is given.
      abrManager.chooseIndex = 0;
      abrManager.chooseVariant.calls.reset();

      // This restriction should make it so that the first variant (bandwidth
      // 500, id 0) cannot be selected.
      player.configure({
        restrictions: {maxBandwidth: 200},
      });

      // The restriction change should trigger a call to AbrManager.
      expect(abrManager.chooseVariant).toHaveBeenCalled();

      // The first variant is disallowed.
      expect(manifest.variants[0].id).toBe(0);
      expect(manifest.variants[0].allowedByApplication)
          .toBe(false);

      // AbrManager chose the second variant (id 1).
      activeVariant = getActiveVariantTrack();
      expect(activeVariant.id).toBe(1);
    });

    it('updates AbrManager for restriction changes', async () => {
      manifest = shaka.test.ManifestGenerator.generate((manifest) => {
        manifest.addVariant(1, (variant) => {
          variant.bandwidth = 500;
          variant.addVideo(10);
        });
        manifest.addVariant(2, (variant) => {
          variant.bandwidth = 100;
          variant.addVideo(20);
        });
      });

      await player.load(fakeManifestUri, 0, fakeMimeType);
      abrManager.setVariants.calls.reset();

      player.configure({restrictions: {maxBandwidth: 200}});

      // AbrManager should have been updated with the restricted tracks.
      // The first variant is disallowed.
      expect(abrManager.setVariants).toHaveBeenCalled();
      const variants = abrManager.setVariants.calls.argsFor(0)[0];
      expect(variants.length).toBe(1);
      expect(variants[0].id).toBe(2);

      // Now increase the restriction, AbrManager should still be updated.
      // https://github.com/google/shaka-player/issues/1533
      abrManager.setVariants.calls.reset();
      player.configure({restrictions: {maxBandwidth: Infinity}});
      expect(abrManager.setVariants).toHaveBeenCalledTimes(1);
      const newVariants = abrManager.setVariants.calls.argsFor(0)[0];
      expect(newVariants.length).toBe(2);
    });

    it('switches if active key status is "output-restricted"', async () => {
      manifest = shaka.test.ManifestGenerator.generate((manifest) => {
        manifest.addVariant(0, (variant) => {
          variant.addVideo(1, (stream) => {
            stream.keyIds = new Set(['abc']);
          });
        });
        manifest.addVariant(1, (variant) => {
          variant.addVideo(2);
        });
      });

      await player.load(fakeManifestUri, 0, fakeMimeType);
      let activeVariant = getActiveVariantTrack();
      expect(activeVariant.id).toBe(0);

      abrManager.chooseIndex = 0;
      abrManager.chooseVariant.calls.reset();

      // This restricts the first variant, which triggers chooseVariant.
      onKeyStatus({'abc': 'output-restricted'});
      expect(abrManager.chooseVariant).toHaveBeenCalled();

      // The first variant is disallowed.
      expect(manifest.variants[0].id).toBe(0);
      expect(manifest.variants[0].allowedByKeySystem).toBe(false);

      // The second variant was chosen.
      activeVariant = getActiveVariantTrack();
      expect(activeVariant.id).toBe(1);
    });

    it('switches if active key status is "internal-error"', async () => {
      manifest = shaka.test.ManifestGenerator.generate((manifest) => {
        manifest.addVariant(0, (variant) => {
          variant.addVideo(1, (stream) => {
            stream.keyIds = new Set(['abc']);
          });
        });
        manifest.addVariant(1, (variant) => {
          variant.addVideo(2);
        });
      });

      await player.load(fakeManifestUri, 0, fakeMimeType);
      let activeVariant = getActiveVariantTrack();
      expect(activeVariant.id).toBe(0);

      // AbrManager should choose the second track since the first is
      // restricted.
      abrManager.chooseIndex = 0;
      abrManager.chooseVariant.calls.reset();
      onKeyStatus({'abc': 'internal-error'});
      expect(abrManager.chooseVariant).toHaveBeenCalled();
      expect(manifest.variants[0].id).toBe(0);
      expect(manifest.variants[0].allowedByKeySystem).toBe(false);

      activeVariant = getActiveVariantTrack();
      expect(activeVariant.id).toBe(1);
    });

    it('doesn\'t switch if the active stream isn\'t restricted', async () => {
      manifest = shaka.test.ManifestGenerator.generate((manifest) => {
        manifest.addVariant(0, (variant) => {
          variant.addVideo(1, (stream) => {
            stream.keyIds = new Set(['abc']);
          });
        });
        manifest.addVariant(1, (variant) => {
          variant.addVideo(2);
        });
      });

      await player.load(fakeManifestUri, 0, fakeMimeType);
      abrManager.chooseVariant.calls.reset();

      let activeVariant = getActiveVariantTrack();
      expect(activeVariant.id).toBe(0);

      onKeyStatus({'abc': 'usable'});
      expect(abrManager.chooseVariant).not.toHaveBeenCalled();

      activeVariant = getActiveVariantTrack();
      expect(activeVariant.id).toBe(0);
    });

    it('removes if key status is "output-restricted"', async () => {
      manifest = shaka.test.ManifestGenerator.generate((manifest) => {
        manifest.addVariant(0, (variant) => {
          variant.addVideo(1, (stream) => {
            stream.keyIds = new Set(['abc']);
          });
        });
        manifest.addVariant(1, (variant) => {
          variant.addVideo(2);
        });
      });

      await player.load(fakeManifestUri, 0, fakeMimeType);
      expect(player.getVariantTracks().length).toBe(2);

      onKeyStatus({'abc': 'output-restricted'});

      const tracks = player.getVariantTracks();
      expect(tracks.length).toBe(1);
      expect(tracks[0].id).toBe(1);
    });

    it('removes if key status is "internal-error"', async () => {
      manifest = shaka.test.ManifestGenerator.generate((manifest) => {
        manifest.addVariant(0, (variant) => {
          variant.addVideo(1, (stream) => {
            stream.keyIds = new Set(['abc']);
          });
        });
        manifest.addVariant(1, (variant) => {
          variant.addVideo(2);
        });
      });

      await player.load(fakeManifestUri, 0, fakeMimeType);
      expect(player.getVariantTracks().length).toBe(2);

      onKeyStatus({'abc': 'internal-error'});

      const tracks = player.getVariantTracks();
      expect(tracks.length).toBe(1);
      expect(tracks[0].id).toBe(1);
    });

    it('removes if we don\'t have the required key', async () => {
      manifest = shaka.test.ManifestGenerator.generate((manifest) => {
        manifest.addVariant(0, (variant) => {
          variant.addVideo(1, (stream) => {
            stream.keyIds = new Set(['abc']);
          });
        });
        manifest.addVariant(2, (variant) => {
          variant.addVideo(3);
        });
      });

      await player.load(fakeManifestUri, 0, fakeMimeType);
      expect(player.getVariantTracks().length).toBe(2);

      // We have some key statuses, but not for the key IDs we know.
      onKeyStatus({'foo': 'usable'});

      const tracks = player.getVariantTracks();
      expect(tracks.length).toBe(1);
      expect(tracks[0].id).toBe(2);
    });

    it('updates key statuses for multi-key content', async () => {
      manifest = shaka.test.ManifestGenerator.generate((manifest) => {
        manifest.addVariant(0, (variant) => {
          variant.addVideo(1, (stream) => {
            stream.keyIds = new Set(['abc']);
          });
        });
        manifest.addVariant(2, (variant) => {
          variant.addVideo(3, (stream) => {
            stream.keyIds = new Set(['def']);
          });
        });
        manifest.addVariant(4, (variant) => {
          variant.addVideo(5, (stream) => {
            stream.keyIds = new Set(['abc', 'def']);
          });
        });
      });

      await player.load(fakeManifestUri, 0, fakeMimeType);
      onKeyStatus({'abc': 'usable'});

      expect(manifest.variants[0].allowedByKeySystem).toBe(true);
      expect(manifest.variants[1].allowedByKeySystem).toBe(false);
      expect(manifest.variants[2].allowedByKeySystem).toBe(false);
    });

    it('does not restrict if no key statuses are available', async () => {
      manifest = shaka.test.ManifestGenerator.generate((manifest) => {
        manifest.addVariant(0, (variant) => {
          variant.addVideo(1, (stream) => {
            stream.keyIds = new Set(['abc']);
          });
        });
        manifest.addVariant(2, (variant) => {
          variant.addVideo(3);
        });
      });

      await player.load(fakeManifestUri, 0, fakeMimeType);
      expect(player.getVariantTracks().length).toBe(2);

      // This simulates, for example, the lack of key status on Chromecast
      // when using PlayReady.  See #1070.
      onKeyStatus({});

      const tracks = player.getVariantTracks();
      expect(tracks.length).toBe(2);
    });

    it('doesn\'t remove when using synthetic key status', async () => {
      manifest = shaka.test.ManifestGenerator.generate((manifest) => {
        manifest.addVariant(0, (variant) => {
          variant.addVideo(1, (stream) => {
            stream.keyIds = new Set(['abc']);
          });
        });
        manifest.addVariant(2, (variant) => {
          variant.addVideo(3);
        });
      });

      await player.load(fakeManifestUri, 0, fakeMimeType);
      expect(player.getVariantTracks().length).toBe(2);

      // A synthetic key status contains a single key status with key '00'.
      onKeyStatus({'00': 'usable'});

      expect(player.getVariantTracks().length).toBe(2);
    });

    it('removes all encrypted tracks for errors with synthetic key status',
        async () => {
          manifest = shaka.test.ManifestGenerator.generate((manifest) => {
            manifest.addVariant(0, (variant) => {
              variant.addVideo(1, (stream) => {
                stream.keyIds = new Set(['abc']);
              });
            });
            manifest.addVariant(2, (variant) => {
              variant.addVideo(3, (stream) => {
                stream.keyIds = new Set(['xyz']);
              });
            });
            manifest.addVariant(4, (variant) => {
              variant.addVideo(5);
            });
          });

          await player.load(fakeManifestUri, 0, fakeMimeType);
          expect(player.getVariantTracks().length).toBe(3);

          // A synthetic key status contains a single key status with key '00'.
          onKeyStatus({'00': 'internal-error'});

          const tracks = player.getVariantTracks();
          expect(tracks.length).toBe(1);
          expect(tracks[0].id).toBe(4);
        });

    it('removes if key system does not support codec', async () => {
      manifest = shaka.test.ManifestGenerator.generate((manifest) => {
        manifest.addVariant(0, (variant) => {
          variant.addVideo(1, (stream) => {
            stream.encrypted = true;
            stream.mimeType = 'video/unsupported';
            stream.addDrmInfo('foo.bar');
          });
        });
        manifest.addVariant(1, (variant) => {
          variant.addVideo(2, (stream) => {
            stream.encrypted = true;
            stream.addDrmInfo('foo.bar');
          });
        });
      });

      // We must be careful that our video/unsupported was not filtered out
      // because of MSE support.  We are specifically testing EME-based
      // filtering of codecs.
      expect(MediaSource.isTypeSupported('video/unsupported')).toBe(true);

      // Make sure that drm engine will reject the variant with an unsupported
      // video mime type.
      drmEngine.supportsVariant.and.callFake((variant) => {
        return variant.video.mimeType != 'video/unsupported';
      });

      await player.load(fakeManifestUri, 0, fakeMimeType);
      const tracks = player.getVariantTracks();
      expect(tracks.length).toBe(1);
      expect(tracks[0].id).toBe(1);
    });

    it('removes based on bandwidth', async () => {
      manifest = shaka.test.ManifestGenerator.generate((manifest) => {
        manifest.addVariant(0, (variant) => {
          variant.bandwidth = 10;
          variant.addVideo(1);
        });
        manifest.addVariant(1, (variant) => {
          variant.bandwidth = 1500;
          variant.addVideo(2);
        });
        manifest.addVariant(2, (variant) => {
          variant.bandwidth = 500;
          variant.addVideo(3);
        });
      });

      await player.load(fakeManifestUri, 0, fakeMimeType);
      expect(player.getVariantTracks().length).toBe(3);

      player.configure({restrictions: {minBandwidth: 100, maxBandwidth: 1000}});

      const tracks = player.getVariantTracks();
      expect(tracks.length).toBe(1);
      expect(tracks[0].id).toBe(2);
    });

    it('removes based on pixels', async () => {
      manifest = shaka.test.ManifestGenerator.generate((manifest) => {
        manifest.addVariant(0, (variant) => {
          variant.addVideo(1, (stream) => {
            stream.size(900, 900);
          });
        });
        manifest.addVariant(1, (variant) => {
          variant.addVideo(2, (stream) => {
            stream.size(5, 5);
          });
        });
        manifest.addVariant(2, (variant) => {
          variant.addVideo(3, (stream) => {
            stream.size(190, 190);
          });
        });
      });

      await player.load(fakeManifestUri, 0, fakeMimeType);
      expect(player.getVariantTracks().length).toBe(3);

      player.configure({restrictions: {minPixels: 100, maxPixels: 800 * 800}});

      const tracks = player.getVariantTracks();
      expect(tracks.length).toBe(1);
      expect(tracks[0].id).toBe(2);
    });

    it('removes based on width', async () => {
      manifest = shaka.test.ManifestGenerator.generate((manifest) => {
        manifest.addVariant(0, (variant) => {
          variant.addVideo(1, (stream) => {
            stream.size(5, 5);
          });
        });
        manifest.addVariant(1, (variant) => {
          variant.addVideo(2, (stream) => {
            stream.size(1500, 200);
          });
        });
        manifest.addVariant(2, (variant) => {
          variant.addVideo(3, (stream) => {
            stream.size(190, 190);
          });
        });
      });

      await player.load(fakeManifestUri, 0, fakeMimeType);
      expect(player.getVariantTracks().length).toBe(3);

      player.configure({restrictions: {minWidth: 100, maxWidth: 1000}});

      const tracks = player.getVariantTracks();
      expect(tracks.length).toBe(1);
      expect(tracks[0].id).toBe(2);
    });

    it('removes based on height', async () => {
      manifest = shaka.test.ManifestGenerator.generate((manifest) => {
        manifest.addVariant(0, (variant) => {
          variant.addVideo(1, (stream) => {
            stream.size(5, 5);
          });
        });

        manifest.addVariant(1, (variant) => {
          variant.addVideo(2, (stream) => {
            stream.size(200, 1500);
          });
        });

        manifest.addVariant(2, (variant) => {
          variant.addVideo(3, (stream) => {
            stream.size(190, 190);
          });
        });
      });

      await player.load(fakeManifestUri, 0, fakeMimeType);
      expect(player.getVariantTracks().length).toBe(3);

      player.configure({restrictions: {minHeight: 100, maxHeight: 1000}});

      const tracks = player.getVariantTracks();
      expect(tracks.length).toBe(1);
      expect(tracks[0].id).toBe(2);
    });

    it('removes the whole variant if one stream is restricted', async () => {
      manifest = shaka.test.ManifestGenerator.generate((manifest) => {
        manifest.addVariant(0, (variant) => {
          variant.addVideo(1, (stream) => {
            stream.size(5, 5);
          });
          variant.addAudio(2);
        });

        manifest.addVariant(1, (variant) => {
          variant.addVideo(3, (stream) => {
            stream.size(190, 190);
          });
          variant.addAudio(4);
        });
      });

      await player.load(fakeManifestUri, 0, fakeMimeType);
      expect(player.getVariantTracks().length).toBe(2);

      player.configure({restrictions: {minHeight: 100, maxHeight: 1000}});

      const tracks = player.getVariantTracks();
      expect(tracks.length).toBe(1);
      expect(tracks[0].id).toBe(1);
    });

    it('issues error if no streams are playable', async () => {
      manifest = shaka.test.ManifestGenerator.generate((manifest) => {
        manifest.addVariant(0, (variant) => {
          variant.addVideo(1, (stream) => {
            stream.size(5, 5);
          });
        });

        manifest.addVariant(1, (variant) => {
          variant.addVideo(2, (stream) => {
            stream.size(200, 300);
          });
        });

        manifest.addVariant(2, (variant) => {
          variant.addVideo(3, (stream) => {
            stream.size(190, 190);
          });
        });
      });

      await player.load(fakeManifestUri, 0, fakeMimeType);
      expect(player.getVariantTracks().length).toBe(3);

      onError.and.callFake((e) => {
        const error = e.detail;
        shaka.test.Util.expectToEqualError(
            error,
            new shaka.util.Error(
                shaka.util.Error.Severity.CRITICAL,
                shaka.util.Error.Category.MANIFEST,
                shaka.util.Error.Code.RESTRICTIONS_CANNOT_BE_MET, {
                  hasAppRestrictions: true,
                  missingKeys: [],
                  restrictedKeyStatuses: [],
                }));
      });

      player.configure({restrictions: {minHeight: 1000, maxHeight: 2000}});
      expect(onError).toHaveBeenCalled();
    });

    it('chooses efficient codecs and removes the rest', async () => {
      manifest = shaka.test.ManifestGenerator.generate((manifest) => {
        // More efficient codecs
        manifest.addVariant(0, (variant) => {
          variant.bandwidth = 100;
          variant.addVideo(0, (stream) => {
            stream.codecs = 'good';
          });
        });
        manifest.addVariant(1, (variant) => {
          variant.bandwidth = 200;
          variant.addVideo(1, (stream) => {
            stream.codecs = 'good';
          });
        });
        manifest.addVariant(2, (variant) => {
          variant.bandwidth = 300;
          variant.addVideo(2, (stream) => {
            stream.codecs = 'good';
          });
        });

        // Less efficient codecs
        manifest.addVariant(3, (variant) => {
          variant.bandwidth = 10000;
          variant.addVideo(3, (stream) => {
            stream.codecs = 'bad';
          });
        });
        manifest.addVariant(4, (variant) => {
          variant.bandwidth = 20000;
          variant.addVideo(4, (stream) => {
            stream.codecs = 'bad';
          });
        });
        manifest.addVariant(5, (variant) => {
          variant.bandwidth = 30000;
          variant.addVideo(5, (stream) => {
            stream.codecs = 'bad';
          });
        });
      });

      await player.load(fakeManifestUri, 0, fakeMimeType);
      expect(abrManager.setVariants).toHaveBeenCalled();
      const variants = abrManager.setVariants.calls.argsFor(0)[0];
      // We've already chosen codecs, so only 3 tracks should remain.
      expect(variants.length).toBe(3);
      // They should be the low-bandwidth ones.
      expect(variants[0].video.codecs).toBe('good');
      expect(variants[1].video.codecs).toBe('good');
      expect(variants[2].video.codecs).toBe('good');
    });

    it('updates AbrManager about restricted variants', async () => {
      manifest = shaka.test.ManifestGenerator.generate((manifest) => {
        manifest.addVariant(0, (variant) => {
          variant.addVideo(1, (stream) => {
            stream.keyIds = new Set(['abc']);
          });
        });
        manifest.addVariant(2, (variant) => {
          variant.addVideo(3);
        });
      });

      /** @type {!shaka.test.FakeAbrManager} */
      const abrManager = new shaka.test.FakeAbrManager();
      player.configure('abrFactory', () => abrManager);
      await player.load(fakeManifestUri, 0, fakeMimeType);
      expect(player.getVariantTracks().length).toBe(2);

      // We have some key statuses, but not for the key IDs we know.
      abrManager.setVariants.calls.reset();
      onKeyStatus({'foo': 'usable'});

      expect(abrManager.setVariants).toHaveBeenCalled();
      const variants = abrManager.setVariants.calls.argsFor(0)[0];
      expect(variants.length).toBe(1);
      expect(variants[0].id).toBe(2);
    });

    it('chooses codecs after considering 6-channel preference', async () => {
      manifest = shaka.test.ManifestGenerator.generate((manifest) => {
        // Surround sound AC-3, preferred by config
        manifest.addVariant(0, (variant) => {
          variant.bandwidth = 300;
          variant.addAudio(0, (stream) => {
            stream.channelsCount = 6;
            stream.audioSamplingRate = 48000;
            stream.codecs = 'ac-3';
          });
        });

        // Stereo AAC, would win out based on bandwidth alone
        manifest.addVariant(1, (variant) => {
          variant.bandwidth = 100;
          variant.addAudio(1, (stream) => {
            stream.channelsCount = 2;
            stream.audioSamplingRate = 48000;
            stream.codecs = 'mp4a.40.2';
          });
        });
      });

      // Configure for 6 channels.
      player.configure({
        preferredAudioChannelCount: 6,
      });
      await player.load(fakeManifestUri, 0, fakeMimeType);
      expect(abrManager.setVariants).toHaveBeenCalled();
      // We've chosen codecs, so only 1 track should remain.
      expect(abrManager.variants.length).toBe(1);
      // It should be the 6-channel variant, based on our preference.
      expect(abrManager.variants[0].audio.channelsCount).toBe(6);
      expect(abrManager.variants[0].audio.codecs).toBe('ac-3');
    });
  });

  describe('getPlayheadTimeAsDate()', () => {
    beforeEach(async () => {
      const timeline = new shaka.media.PresentationTimeline(300, 0);
      timeline.setStatic(false);

      manifest = shaka.test.ManifestGenerator.generate((manifest) => {
        manifest.presentationTimeline = timeline;
        manifest.addVariant(0, (variant) => {
          variant.addVideo(1);
        });
      });

      goog.asserts.assert(manifest, 'manifest must be non-null');
      await player.load(fakeManifestUri, 0, fakeMimeType);
    });

    it('gets current wall clock time in UTC', () => {
      playhead.getTime.and.returnValue(20);

      const liveTimeUtc = player.getPlayheadTimeAsDate();
      // (300 (presentation start time) + 20 (playhead time)) * 1000 (ms/sec)
      expect(liveTimeUtc).toEqual(new Date(320 * 1000));
    });
  });

  it('rejects empty manifests', async () => {
    manifest = shaka.test.ManifestGenerator.generate();

    const expected = Util.jasmineError(new shaka.util.Error(
        shaka.util.Error.Severity.CRITICAL, shaka.util.Error.Category.MANIFEST,
        shaka.util.Error.Code.NO_VARIANTS));
    await expectAsync(player.load(fakeManifestUri, 0, fakeMimeType))
        .toBeRejectedWith(expected);
  });

  it('does not assert when adapting', async () => {
    // Most of our Player unit tests never adapt.  This allowed some assertions
    // to creep in that went uncaught until they happened during manual testing.
    // Repro only happens with audio+video variants in which we only adapt one
    // type.  This test covers https://github.com/google/shaka-player/issues/954

    manifest = shaka.test.ManifestGenerator.generate((manifest) => {
      manifest.addVariant(0, (variant) => {
        variant.bandwidth = 100;
        variant.addVideo(0);
        variant.addAudio(9);
      });

      manifest.addVariant(1, (variant) => {
        variant.bandwidth = 200;
        variant.addVideo(1);
        variant.addExistingStream(9);  // audio
      });

      manifest.addVariant(2, (variant) => {
        variant.bandwidth = 300;
        variant.addVideo(2);
        variant.addExistingStream(9);  // audio
      });
    });

    await player.load(fakeManifestUri, 0, fakeMimeType);

    // We've already loaded variants[0].  Switch to [1] and [2].
    abrManager.switchCallback(manifest.variants[1]);
    abrManager.switchCallback(manifest.variants[2]);
  });

  describe('isTextTrackVisible', () => {
    it('does not throw before load', () => {
      player.isTextTrackVisible();
    });
  });

  describe('setTextTrackVisibility', () => {
    it('does not throw before load', async () => {
      await player.setTextTrackVisibility(true);
    });
  });

  describe('isAudioOnly', () => {
    it('detects audio-only content', async () => {
      // False before we've loaded anything.
      expect(player.isAudioOnly()).toBe(false);

      manifest = shaka.test.ManifestGenerator.generate((manifest) => {
        manifest.addVariant(0, (variant) => {
          variant.addVideo(0);
          variant.addAudio(1);
        });
      });
      await player.load(fakeManifestUri, 0, fakeMimeType);
      // We have audio & video tracks, so this is not audio-only.
      expect(player.isAudioOnly()).toBe(false);

      manifest = shaka.test.ManifestGenerator.generate((manifest) => {
        manifest.addVariant(0, (variant) => {
          variant.addVideo(0);
        });
      });
      await player.load(fakeManifestUri, 0, fakeMimeType);
      // We have video-only tracks, so this is not audio-only.
      expect(player.isAudioOnly()).toBe(false);

      manifest = shaka.test.ManifestGenerator.generate((manifest) => {
        manifest.addVariant(0, (variant) => {
          variant.addAudio(1);
        });
      });
      await player.load(fakeManifestUri, 0, fakeMimeType);
      // We have audio-only tracks, so this is audio-only.
      expect(player.isAudioOnly()).toBe(true);

      await player.unload();
      // When we have nothing loaded, we go back to not audio-only status.
      expect(player.isAudioOnly()).toBe(false);
    });
  });

  describe('load', () => {
    it('tolerates bandwidth of NaN, undefined, or 0', async () => {
      // Regression test for https://github.com/google/shaka-player/issues/938
      manifest = shaka.test.ManifestGenerator.generate((manifest) => {
        manifest.addVariant(0, (variant) => {
          variant.bandwidth = /** @type {?} */(undefined);
          variant.addVideo(0);
        });
        manifest.addVariant(1, (variant) => {
          variant.bandwidth = NaN;
          variant.addVideo(1);
        });
        manifest.addVariant(2, (variant) => {
          variant.bandwidth = 0;
          variant.addVideo(2);
        });
      });

      // Before the fix, load() would fail assertions and throw errors.
      await player.load(fakeManifestUri, 0, fakeMimeType);
    });

    it('respects startTime of 0', async () => {
      // What we shouldn't do is treat start time of 0 as the same as startTime
      // of null/undefined.  0 means timestamp 0, whereas null/undefined means
      // "default".  For VOD, the default is 0, but for live streams, the
      // default is the live edge.

      // Create a live timeline and manifest.
      const timeline = new shaka.media.PresentationTimeline(300, 0);
      timeline.setStatic(false);

      manifest = shaka.test.ManifestGenerator.generate((manifest) => {
        manifest.presentationTimeline = timeline;
        manifest.addVariant(0, (variant) => {
          variant.addVideo(1);
        });
      });

      // To ensure that Playhead is correctly created, we must use the original
      // playhead injector.  To inspect the real Playhead instance, though, we
      // must shim this method and keep a copy of the real Playhead.  Otherwise,
      // we would be merely inspecting the mock Playhead.
      /** @type {shaka.media.Playhead} */
      let realPlayhead = null;

      /**
       * @this {shaka.Player}
       * @return {!shaka.media.Playhead}
       */
      // eslint-disable-next-line no-restricted-syntax
      player.createPlayhead = function() {
        realPlayhead =
            // eslint-disable-next-line no-restricted-syntax
            shaka.Player.prototype.createPlayhead.apply(this, arguments);
        return realPlayhead;
      };

      await player.load(fakeManifestUri, /* startTime= */ 0, fakeMimeType);

      // Ensure this is seen as a live stream, or else the test is invalid.
      expect(player.isLive()).toBe(true);

      // If startTime of 0 was treated as null, then getTime() would point to
      // the live edge instead of 0.
      expect(realPlayhead.getTime()).toBe(0);
    });
  });

  describe('language methods', () => {
    let videoOnlyManifest;

    beforeEach(() => {
      manifest = shaka.test.ManifestGenerator.generate((manifest) => {
        manifest.addVariant(1, (variant) => {
          variant.language = 'fr';
          variant.addVideo(0);
          variant.addAudio(1, (stream) => {
            stream.language = 'fr';
          });
        });

        manifest.addVariant(2, (variant) => {
          variant.language = 'en';
          variant.addExistingStream(0);  // video
          variant.addAudio(2, (stream) => {
            stream.language = 'en';
            stream.roles = ['main'];
          });
        });

        manifest.addVariant(3, (variant) => {
          variant.language = 'en';
          variant.addExistingStream(0);  // video
          variant.addAudio(3, (stream) => {
            stream.language = 'en';
            stream.roles = ['commentary'];
          });
        });

        manifest.addVariant(4, (variant) => {
          variant.language = 'de';
          variant.addExistingStream(0);  // video
          variant.addAudio(4, (stream) => {
            stream.language = 'de';
            stream.roles = ['foo', 'bar'];
          });
        });

        manifest.addTextStream(5, (stream) => {
          stream.language = 'es';
          stream.roles = ['baz', 'qwerty'];
        });

        manifest.addTextStream(6, (stream) => {
          stream.language = 'en';
          stream.kind = 'caption';
          stream.roles = ['main', 'caption'];
        });

        manifest.addTextStream(7, (stream) => {
          stream.language = 'en';
          stream.kind = 'subtitle';
          stream.roles = ['main', 'subtitle'];
        });
      });

      videoOnlyManifest = shaka.test.ManifestGenerator.generate((manifest) => {
        manifest.addVariant(1, (variant) => {
          variant.bandwidth = 400;
          variant.addVideo(1);
        });
        manifest.addVariant(2, (variant) => {
          variant.bandwidth = 800;
          variant.addVideo(2);
        });
      });
    });

    describe('get*Languages', () => {
      it('returns a list of languages', async () => {
        await player.load(fakeManifestUri, 0, fakeMimeType);
        expect(player.getAudioLanguages()).toEqual(['fr', 'en', 'de']);
        expect(player.getTextLanguages()).toEqual(['es', 'en']);
      });

      it('returns "und" for video-only tracks', async () => {
        manifest = videoOnlyManifest;

        await player.load(fakeManifestUri, 0, fakeMimeType);
        expect(player.getAudioLanguages()).toEqual(['und']);
        expect(player.getTextLanguages()).toEqual([]);
      });
    });

    describe('getAudioLanguagesAndRoles', () => {
      it('ignores video roles and labels', async () => {
        manifest = shaka.test.ManifestGenerator.generate((manifest) => {
          manifest.addVariant(0, (variant) => {
            variant.language = 'en';
            variant.addVideo(1, (stream) => {
              stream.roles = ['video-only-role'];
              stream.label = 'should not show up';
            });
            variant.addAudio(2, (stream) => {
              stream.roles = ['audio-only-role'];
              stream.language = 'en';
            });
          });
        });

        await player.load(fakeManifestUri, 0, fakeMimeType);

        expect(player.getAudioLanguagesAndRoles()).toEqual([
          {language: 'en', role: 'audio-only-role', label: null},
        ]);
      });

      it('lists all language-role combinations', async () => {
        await player.load(fakeManifestUri, 0, fakeMimeType);
        expect(player.getAudioLanguagesAndRoles()).toEqual([
          {language: 'fr', role: '', label: null},
          {language: 'en', role: 'main', label: null},
          {language: 'en', role: 'commentary', label: null},
          {language: 'de', role: 'foo', label: null},
          {language: 'de', role: 'bar', label: null},
        ]);
      });

      it('associates audio streams with their labels', async () => {
        manifest = shaka.test.ManifestGenerator.generate((manifest) => {
          manifest.addVariant(0, (variant) => {
            variant.language = 'en';
            variant.addAudio(1, (stream) => {
              stream.roles = ['role-1'];
              stream.language = 'en';
              stream.label = 'english';
            });
          });
          manifest.addVariant(0, (variant) => {
            variant.language = 'es';
            variant.addAudio(2, (stream) => {
              stream.roles = ['role-2', 'role-3'];
              stream.language = 'es';
              stream.label = 'spanish';
            });
          });
        });

        await player.load(fakeManifestUri, 0, fakeMimeType);

        expect(player.getAudioLanguagesAndRoles()).toEqual([
          {language: 'en', role: 'role-1', label: 'english'},
          {language: 'es', role: 'role-2', label: 'spanish'},
          {language: 'es', role: 'role-3', label: 'spanish'},
        ]);
      });

      it('uses "und" for video-only tracks', async () => {
        manifest = shaka.test.ManifestGenerator.generate((manifest) => {
          manifest.addVariant(0, (variant) => {
            variant.addVideo(1, (stream) => {
              stream.roles = ['video-only-role'];
            });
          });
        });

        await player.load(fakeManifestUri, 0, fakeMimeType);
        expect(player.getAudioLanguagesAndRoles()).toEqual([
          {language: 'und', role: '', label: null},
        ]);
      });
    });

    describe('getTextLanguageAndRoles', () => {
      it('lists all language-role combinations', async () => {
        await player.load(fakeManifestUri, 0, fakeMimeType);
        expect(player.getTextLanguagesAndRoles()).toEqual([
          {language: 'es', role: 'baz', label: null},
          {language: 'es', role: 'qwerty', label: null},
          {language: 'en', role: 'main', label: null},
          {language: 'en', role: 'caption', label: null},
          {language: 'en', role: 'subtitle', label: null},
        ]);
      });
    });
  });

  /**
   * Gets the currently active variant track.
   * @return {shaka.extern.Track}
   */
  function getActiveVariantTrack() {
    const activeTracks = player.getVariantTracks().filter((track) => {
      return track.active;
    });

    expect(activeTracks.length).toBe(1);
    return activeTracks[0];
  }

  /**
   * Gets the currently active text track.
   * @return {?shaka.extern.Track}
   */
  function getActiveTextTrack() {
    const activeTracks = player.getTextTracks().filter((track) => {
      return track.active;
    });

    return activeTracks[0] || null;
  }

  /**
   * A Jasmine asymmetric matcher for substring matches.
   * @param {string} substring
   * @return {!Object}
   */
  function stringContaining(substring) {
    return {
      asymmetricMatch: (actual) => actual.includes(substring),
    };
  }

  /**
   * @param {!Object.<string, string>} keyStatusMap
   * @suppress {accessControls}
   */
  function onKeyStatus(keyStatusMap) {
    player.onKeyStatus_(keyStatusMap);
  }

  /**
   * Create a fake text displayer with a little extra logic to work with the
   * test cases.
   *
   * @return {!shaka.test.FakeTextDisplayer}
   */
  function createTextDisplayer() {
    /** @type {!shaka.test.FakeTextDisplayer} */
    const displayer = new shaka.test.FakeTextDisplayer();

    // Allow the tests to set and check if we are showing text.
    let isVisible = false;
    displayer.isTextVisibleSpy.and.callFake(() => {
      return isVisible;
    });
    displayer.setTextVisibilitySpy.and.callFake((on) => {
      isVisible = on;
    });

    return displayer;
  }
});<|MERGE_RESOLUTION|>--- conflicted
+++ resolved
@@ -1106,11 +1106,8 @@
           audioId: 3,
           channelsCount: 6,
           audioSamplingRate: 48000,
-<<<<<<< HEAD
+          spatialAudio: false,
           tilesLayout: null,
-=======
-          spatialAudio: false,
->>>>>>> b75cd4c3
           audioBandwidth: 300,
           videoBandwidth: 1000,
           originalAudioId: 'audio-en-6c',
@@ -1143,11 +1140,8 @@
           audioId: 3,
           channelsCount: 6,
           audioSamplingRate: 48000,
-<<<<<<< HEAD
+          spatialAudio: false,
           tilesLayout: null,
-=======
-          spatialAudio: false,
->>>>>>> b75cd4c3
           audioBandwidth: 300,
           videoBandwidth: 2000,
           originalAudioId: 'audio-en-6c',
@@ -1180,11 +1174,8 @@
           audioId: 4,
           channelsCount: 2,
           audioSamplingRate: 48000,
-<<<<<<< HEAD
+          spatialAudio: false,
           tilesLayout: null,
-=======
-          spatialAudio: false,
->>>>>>> b75cd4c3
           audioBandwidth: 100,
           videoBandwidth: 1000,
           originalAudioId: 'audio-en-2c',
@@ -1217,11 +1208,8 @@
           audioId: 4,
           channelsCount: 2,
           audioSamplingRate: 48000,
-<<<<<<< HEAD
+          spatialAudio: false,
           tilesLayout: null,
-=======
-          spatialAudio: false,
->>>>>>> b75cd4c3
           audioBandwidth: 100,
           videoBandwidth: 2000,
           originalAudioId: 'audio-en-2c',
@@ -1254,11 +1242,8 @@
           audioId: 5,
           channelsCount: 2,
           audioSamplingRate: 48000,
-<<<<<<< HEAD
+          spatialAudio: false,
           tilesLayout: null,
-=======
-          spatialAudio: false,
->>>>>>> b75cd4c3
           audioBandwidth: 100,
           videoBandwidth: 1000,
           originalAudioId: 'audio-commentary',
@@ -1291,11 +1276,8 @@
           audioId: 5,
           channelsCount: 2,
           audioSamplingRate: 48000,
-<<<<<<< HEAD
+          spatialAudio: false,
           tilesLayout: null,
-=======
-          spatialAudio: false,
->>>>>>> b75cd4c3
           audioBandwidth: 100,
           videoBandwidth: 2000,
           originalAudioId: 'audio-commentary',
@@ -1328,11 +1310,8 @@
           audioId: 6,
           channelsCount: 2,
           audioSamplingRate: 48000,
-<<<<<<< HEAD
+          spatialAudio: false,
           tilesLayout: null,
-=======
-          spatialAudio: false,
->>>>>>> b75cd4c3
           audioBandwidth: 100,
           videoBandwidth: 1000,
           originalAudioId: 'audio-es',
@@ -1365,11 +1344,8 @@
           audioId: 6,
           channelsCount: 2,
           audioSamplingRate: 48000,
-<<<<<<< HEAD
+          spatialAudio: false,
           tilesLayout: null,
-=======
-          spatialAudio: false,
->>>>>>> b75cd4c3
           audioBandwidth: 100,
           videoBandwidth: 2000,
           originalAudioId: 'audio-es',
@@ -1397,11 +1373,8 @@
           forced: false,
           channelsCount: null,
           audioSamplingRate: null,
-<<<<<<< HEAD
+          spatialAudio: false,
           tilesLayout: null,
-=======
-          spatialAudio: false,
->>>>>>> b75cd4c3
           audioBandwidth: null,
           videoBandwidth: null,
           bandwidth: 0,
@@ -1434,11 +1407,8 @@
           forced: false,
           channelsCount: null,
           audioSamplingRate: null,
-<<<<<<< HEAD
+          spatialAudio: false,
           tilesLayout: null,
-=======
-          spatialAudio: false,
->>>>>>> b75cd4c3
           audioBandwidth: null,
           videoBandwidth: null,
           bandwidth: 0,
